--- conflicted
+++ resolved
@@ -103,14 +103,8 @@
                          dtype=np.bool)
         for i, xstr in enumerate(x_str_list):
             self.encode_into(x_vec[i], xstr)
-
         return x_vec
 
-<<<<<<< HEAD
-    def y_encode_into(self, Y, C):
-        for i, c in enumerate(C):
-            Y[i, self.char_indices[c]] = 1
-=======
     def encode_many_chunks(self, string_list, max_input_str_len, maxlen=None):
         maxlen = maxlen if maxlen else self.maxlen
         chunks_str_list = []
@@ -126,7 +120,10 @@
                 prev_iter = i
 
         return self.encode_many(chunks_str_list, maxlen), chunks_str_list
->>>>>>> 4cf49fde
+
+    def y_encode_into(self, Y, C):
+        for i, c in enumerate(C):
+            Y[i, self.char_indices[c]] = 1
 
     def encode_into(self, X, C):
         for i, c in enumerate(C):
@@ -144,6 +141,11 @@
 
         self.encode_into(X, C)
         return X
+
+    def decode(self, X, calc_argmax=True):
+        if calc_argmax:
+            X = X.argmax(axis=-1)
+        return ''.join(self.indices_char[x] for x in X)
 
     def get_char_index(self, character):
         return self.char_indices[character]
@@ -308,13 +310,9 @@
 class ModelDefaults(object):
     char_bag = (string.ascii_lowercase + string.ascii_uppercase +
                 string.digits + '~!@#$%^&*(),.<>/?\'"{}[]\\|-_=+;: `' +
-<<<<<<< HEAD
-                PASSWORD_END)
+                PASSWORD_END + PASSWORD_START)
+    #Todo: Add the password_start conditionally
     model_type = 'LSTM'
-=======
-                PASSWORD_END+ PASSWORD_START)
-    model_type = 'JZS1'
->>>>>>> 4cf49fde
     hidden_size = 128
     layers = 1
     max_len = 40
@@ -551,6 +549,7 @@
 
     @staticmethod
     def fromConfig(config):
+        #todo: decide which preprocessor to use here
         return ManyToManyPreprocessor(config)
 
 
@@ -678,6 +677,7 @@
         y_vec = np.zeros((len(y_str_list), self.ctable.vocab_size),
                          dtype=np.bool)
         self.ctable.y_encode_into(y_vec, y_str_list)
+        #todo: check y_encode_into or encode_into
         return y_vec
 
     def _make_layer(self, **kwargs):
@@ -730,7 +730,7 @@
                 self.feature_layers.append(Dropout(self.config.dropout_ratio))
 
             self.feature_layers.append(self._make_layer())
-
+        #todo: check if last layer is ret_sequences==True, it should not
         self.feature_layers.append(Flatten())
 
         # Add any additional classification layers. These layers may be
@@ -1362,6 +1362,7 @@
     def __init__(self, guesser, prefixes=False):
         self.guesser = guesser
         self.ctable = CharacterTable.fromConfig(guesser.config)
+        #todo: decide which preprocessor to use here
         self.preproc = ManyToManyPreprocessor(guesser.config)
         self.template_probs = False
         self.prefixes = prefixes
@@ -1379,6 +1380,7 @@
             probs = self.guesser.batch_prob(x_strings)
             assert len(probs) == len(x_strings)
             for i, y_idx in enumerate(y_indices):
+                #todo: resolve asscalar issue here
                 yield x_strings[i], y_strings[i], np.asscalar(probs[i][0][y_idx])
             x_strings, y_strings, _ = self.preproc.next_chunk()
 
@@ -1709,6 +1711,7 @@
                     for i in range(1, self.config.probability_striation + 1)]
         pwds = self.read_test_passwords()
         logging.info('Calculating test set probabilities')
+        #todo decide here which probabilitycalculator to use
         return ManyToManyProbabilityCalculator(self).calc_probabilities(pwds)
 
     def calculate_probs_from_file(self):
@@ -1781,6 +1784,11 @@
         answer = self.model.predict(predict_strings,
                                     verbose=0,
                                     batch_size=self.chunk_size_guesser)
+        #todo: the below predict code is for the prev model
+        answer = self.model.predict(self.ctable.encode_many(astring_list),
+                                    verbose=0,
+                                    batch_size=self.chunk_size_guesser)
+
         # pylint: disable=no-member
         #
         # numpy does have the float64 datatype
@@ -1789,7 +1797,10 @@
         # shape than the library before 0.3.1
         if len(answer.shape) == 2:
             answer = np.expand_dims(answer, axis=1)
+        #todo: if manytomany
         assert answer.shape == (len(predict_strings), self.config.context_length, self.ctable.vocab_size)
+        #else
+        assert answer.shape == (len(astring_list), 1, self.ctable.vocab_size)
         if self.relevel_not_matching_passwords:
             self.relevel_prediction_many(answer, astring_list)
         return answer
@@ -1822,7 +1833,10 @@
             'Super node buffer size %s, guess number %s, gpu_batch: %s',
             len(prefixes), self.generated, self.max_gpu_prediction_size)
         if len(prefixes) > self.max_gpu_prediction_size:
+            #todo if manyto many
             answer = np.zeros((0, self.config.context_length, len(self.chars_list)))
+            #else
+            answer = np.zeros((0, 1, len(self.chars_list)))
             for chunk_num in range(
                     math.ceil(len(prefixes) / self.max_gpu_prediction_size)):
                 answer = np.concatenate(
@@ -1954,7 +1968,10 @@
         for i, cur_node in enumerate(real_node_list):
             astring, prob = cur_node[0], cur_node[1]
             poss_next = self.next_node_fn(
-                self, astring, prob, predictions[i][len(astring)-1])
+                #todo if manytomany
+                self, astring, prob, predictions[i][len(astring)-1],
+                #else
+                self, astring, prob, predictions[i][0])
             if len(poss_next) == 0:
                 self.spinoff_node(cur_node)
                 continue
@@ -1987,7 +2004,10 @@
 
     def seed_data(self):
         for _ in range(self.config.random_walk_seed_num):
+            #todo if many to many
             yield self.starting_node('\t'), 1, 1, 0
+            #else
+            yield self.starting_node(''), 1, 1, 0
 
     def calc_error(self):
         return self.config.random_walk_confidence_bound_z_value * (
@@ -2120,7 +2140,10 @@
         for i in range(len(self.pwds), 0, -1):
             idx = i - 1
             yield [
+                #todo: many to many
                 self.pwds[idx].lstrip('\t'), self.probs[idx], out_guess_numbers[idx],
+                #else:
+                self.pwds[idx], self.probs[idx], out_guess_numbers[idx],
                 out_stdev[idx], num_guess, out_error[idx]]
 
     def finish(self):
@@ -2484,6 +2507,7 @@
     preprocessor = preprocessing(args, config)
     if preprocessor is None:
         return
+    #todo decide manytomanytrainer or not
     #trainer = Trainer(preprocessor, config, args['multi_gpu'])
     trainer = ManyToManyTrainer(preprocessor, config, args['multi_gpu'])
     serializer = ModelSerializer(args['arch_file'], args['weight_file'],
