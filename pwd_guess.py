--- conflicted
+++ resolved
@@ -42,7 +42,7 @@
 
 from keras.models import Sequential, model_from_json
 from keras.layers.core import Activation, Dense, Dropout
-from keras.layers import TimeDistributed, Flatten, Conv1D, recurrent
+from keras.layers import TimeDistributed, Flatten, Conv1D, recurrent, Embedding
 import keras.utils
 from keras.callbacks import TensorBoard
 
@@ -188,11 +188,7 @@
         return self.random_iterate()
 
 class CharacterTable(object):
-<<<<<<< HEAD
-    def __init__(self, chars, maxlen, padding_character=False):
-=======
-    def __init__(self, chars, maxlen, embedding=False, padding_character=None):
->>>>>>> 94707cc8
+    def __init__(self, chars, maxlen, embedding=False, padding_character=False):
         self.chars = sorted(set(chars))
         self.char_indices = dict((c, i) for i, c in enumerate(self.chars))
         self.indices_char = dict((i, c) for i, c in enumerate(self.chars))
@@ -601,12 +597,6 @@
     final_schedule_ratio = .05
     context_length = None
     train_backwards = False
-<<<<<<< HEAD
-=======
-    bidirectional_rnn = False
-    embedding_layer = False
-    embedding_size = 8
->>>>>>> 94707cc8
     dense_layers = 0
     dense_hidden_size = 128
     secondary_training = False
@@ -624,6 +614,8 @@
     freq_format = 'hex'
     padding_character = False
     convolutional_kernel_size = 3
+    embedding_layer = False
+    embedding_size = 8
 
     def __init__(self, adict=None, **kwargs):
         self.adict = adict if adict is not None else dict()
@@ -722,7 +714,11 @@
             logging.warning(
                 'Without rare_character_optimization_guessing setting,'
                 ' output guesses may ignore case or special characters')
-<<<<<<< HEAD
+
+        if self.embedding_layer:
+            if not self.embedding_size:
+                raise ConfigurationException(
+                    'Expected embedding_size when using embedding_layer=True')
 
         if self.guess_serialization_method not in serializer_type_list:
             raise ConfigurationException(
@@ -736,14 +732,6 @@
             raise ConfigurationException(
                 'Expected training_main_memory_chunksize > training_chunk')
 
-=======
-        if self.embedding_layer:
-            assert self.embedding_size
-        assert self.guess_serialization_method in serializer_type_list
-        assert self.context_length <= self.max_len
-        assert self.model_type in model_type_dict
-        assert self.training_main_memory_chunksize > self.training_chunk
->>>>>>> 94707cc8
         if self.guessing_secondary_training:
             if ((not self.secondary_training) or
                 (not self.secondary_training_save_freqs)):
@@ -980,34 +968,26 @@
 
     def _return_model(self):
         model = Sequential()
-<<<<<<< HEAD
-
-        # Add the first input layer
-        self.feature_layers.append(
-            self._make_layer(
-                input_shape=(
-                    self.config.context_length, self.ctable.vocab_size)))
+
+        # Add the first input layer. If embedding is enabled, we add a different
+        # layer which does not have the input_shape defined
+        if self.config.embedding_layer:
+            self.feature_layers.append(
+                Embedding(
+                    self.ctable.vocab_size,
+                    self.config.embedding_size,
+                    input_length=self.config.context_length))
+
+            self.feature_layers.append(self._make_layer())
+        else:
+            self.feature_layers.append(
+                self._make_layer(
+                    input_shape=(
+                        self.config.context_length, self.ctable.vocab_size)))
 
         # Add the main model layers. These layers will not be trainable during
         # secondary training.
         for _ in range(self.config.layers):
-=======
-        model_type = self.config.model_type_exec()
-        if self.config.embedding_layer:
-            self.feature_layers.append(keras.layers.Embedding(
-                self.ctable.vocab_size, self.config.embedding_size, input_length=self.config.context_length))
-            self.feature_layers.append(model_type(
-                self.config.hidden_size,
-                return_sequences=self.config.layers > 0,
-                go_backwards=self.config.train_backwards))
-        else:
-            self.feature_layers.append(model_type(
-                self.config.hidden_size,
-                input_shape=(self.config.context_length, self.ctable.vocab_size),
-                return_sequences=self.config.layers > 0,
-                go_backwards=self.config.train_backwards))
-        for i in range(self.config.layers):
->>>>>>> 94707cc8
             if self.config.dropouts:
                 self.feature_layers.append(Dropout(self.config.dropout_ratio))
 
