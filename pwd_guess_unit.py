# -*- coding: utf-8 -*-
# author: William Melicher
from keras.models import Sequential, model_from_json
from keras.layers.core import Activation, Dense, RepeatVector
from keras.layers import recurrent

import unittest
from unittest.mock import MagicMock, Mock
import argparse
import tempfile
import shutil
import os.path
import gzip
import io
import json
import numpy as np
import csv
import time
import string
import random
import re
import logging
import itertools
import sys
import glob
from tensorflow.python.client import device_lib

import yaml

import pwd_guess
import generator

TMPDIR = '/tmp'
RUN_SLOW_TESTS = False

def parse_args():
    parser = argparse.ArgumentParser()
    parser.add_argument(
        '--tmp-dir', help='directory temporary for tmp files', default=TMPDIR)
    parser.add_argument(
        '--run-slow', help='Also run slow tests', action='store_true')
    ns, args = parser.parse_known_args(namespace=unittest)
    return ns, sys.argv[:1] + args

if __name__ == '__main__':
    args, argv = parse_args()   # run this first before defining tests
    sys.argv[:] = argv       # create cleans argv for main()
    TMPDIR = args.tmp_dir
    RUN_SLOW_TESTS = args.run_slow


class CharacterTableTest(unittest.TestCase):
    def test_table(self):
        ctable = pwd_guess.CharacterTable('ab', 2)
        np.testing.assert_array_equal(ctable.encode('aa'),
                                      np.array([[True, False],
                                                [True, False]]))
        np.testing.assert_array_equal(ctable.encode('ba'),
                                      np.array([[False, True],
                                                [True, False]]))
        self.assertEqual(ctable.get_char_index('a'), 0)
        self.assertEqual(ctable.get_char_index('b'), 1)
        np.testing.assert_array_equal(ctable.encode_many(['aa', 'ba']),
                                      np.array([[[True, False],
                                                 [True, False]],
                                                [[False, True],
                                                 [True, False]]]))
        self.assertEqual(ctable.translate('aba'), 'aba')
        self.assertEqual(ctable.translate('aba'), 'aba')

    def test_embedding(self):
        ctable = pwd_guess.CharacterTable('ab', 2, embedding=True)
        np.testing.assert_array_equal(
            ctable.encode('aa'), np.array([0, 0]))
        np.testing.assert_array_equal(
            ctable.encode('ba'), np.array([1, 0]))
        self.assertEqual(ctable.get_char_index('a'), 0)
        self.assertEqual(ctable.get_char_index('b'), 1)
        np.testing.assert_array_equal(
            ctable.encode_many(['aa', 'ba']), np.array([[0, 0], [1, 0]]))
        self.assertEqual(ctable.translate('aba'), 'aba')
        self.assertEqual(ctable.translate('aba'), 'aba')

    def test_encode_many_chunks(self):
        ctable = pwd_guess.CharacterTable('abc', 4, embedding=True,
                                          sequence_model=pwd_guess.Sequence.MANY_TO_ONE)
        indices, strings = ctable.encode_many_chunks(['abcabc', 'aaabbb'], 6)
        np.testing.assert_array_equal(indices, np.array([[0, 1, 2, 0], [2, 0, 1, 2],
                                                        [0, 0, 0, 1], [0, 1, 1, 1]]))
        self.assertListEqual(strings, ['abca', 'cabc', 'aaab', 'abbb'])
        zero = [True, False, False]
        one = [False, True, False]
        two = [False, False, True]
        ctable = pwd_guess.CharacterTable('abc', 4, embedding=False,
                                          sequence_model=pwd_guess.Sequence.MANY_TO_ONE)
        indices, strings = ctable.encode_many_chunks(['abcabc', 'aaabbb'], 6)
        np.testing.assert_array_equal(indices, np.array([[zero, one, two, zero], [two, zero, one, two],
                                                       [zero, zero, zero, one], [zero, one, one, one]]))
        self.assertListEqual(strings, ['abca', 'cabc', 'aaab', 'abbb'])

        ctable = pwd_guess.CharacterTable('abc', 4, embedding=True,
                                          sequence_model=pwd_guess.Sequence.MANY_TO_MANY)
        indices, strings = ctable.encode_many_chunks(['abcabc', 'aaabbb'], 6)
        np.testing.assert_array_equal(indices, np.array([[0, 1, 2, 0], [2, 0, 1, 2],
                                                        [0, 0, 0, 1], [0, 1, 1, 1]]))
        self.assertListEqual(strings, ['abca', 'cabc', 'aaab', 'abbb'] )

class OptimizingTableTest(unittest.TestCase):
    def test_table(self):
        ctable = pwd_guess.OptimizingCharacterTable('abcd', 2, 'ab', False)
        self.assertEqual(ctable.rare_character_preimage, {
            'a' : ['a', 'b']
        })
        np.testing.assert_array_equal(ctable.encode('cc'),
                                      np.array([[False, True, False],
                                                [False, True, False]]))
        np.testing.assert_array_equal(ctable.encode('dc'),
                                      np.array([[False, False, True],
                                                [False, True, False]]))
        np.testing.assert_array_equal(ctable.encode('aa'),
                                      np.array([[True, False, False],
                                                [True, False, False]]))
        self.assertEqual(ctable.get_char_index('a'), 0)
        self.assertEqual(ctable.get_char_index('b'), 0)
        self.assertEqual(ctable.get_char_index('c'), 1)
        self.assertEqual(ctable.get_char_index('d'), 2)

        self.assertEqual(ctable.translate('cdb'), 'cda')
        self.assertEqual(ctable.translate('cda'), 'cda')

    def test_table_upper(self):
        ctable = pwd_guess.OptimizingCharacterTable('abcdABCD:', 2, ':', True)
        self.assertEqual(ctable.rare_character_preimage, {
            ':' : [':'],
            'a' : ['A', 'a'],
            'b' : ['B', 'b'],
            'c' : ['C', 'c'],
            'd' : ['D', 'd']
        })
        np.testing.assert_array_equal(ctable.encode('cc'), np.array(
            [[False, False, False, True, False],
             [False, False, False, True, False]]))
        np.testing.assert_array_equal(ctable.encode('dc'), np.array(
            [[False, False, False, False, True],
             [False, False, False, True, False]]))
        np.testing.assert_array_equal(ctable.encode('dC'), np.array(
            [[False, False, False, False, True],
             [False, False, False, True, False]]))
        np.testing.assert_array_equal(ctable.encode('AA'), np.array(
            [[False, True, False, False, False],
             [False, True, False, False, False]]))
        self.assertEqual(ctable.get_char_index('a'), 1)
        self.assertEqual(ctable.get_char_index('b'), 2)
        self.assertEqual(ctable.get_char_index('c'), 3)
        self.assertEqual(ctable.get_char_index('d'), 4)
        self.assertEqual(ctable.get_char_index(':'), 0)
        self.assertEqual(ctable.get_char_index('B'), 2)
        self.assertEqual(ctable.get_char_index('D'), 4)

    def test_table_upper_and_rare(self):
        ctable = pwd_guess.OptimizingCharacterTable('abcdABCD:', 2, ':A', True)
        self.assertEqual(ctable.rare_characters, ':')

    def test_table_context(self):
        ctable = pwd_guess.CharacterTable('abc\n', 2)
        np.testing.assert_array_equal(
            ctable.encode_many(['', 'a', 'ab', 'abc']),
            [[[False, False, False, False],
              [False, False, False, False]],
             [[False, True, False, False],
              [False, False, False, False]],
             [[False, True, False, False],
              [False, False, True, False]],
             [[False, False, True, False],
              [False, False, False, True]]])

class PreprocessorTest(unittest.TestCase):
    def test_train_set(self):
        p = pwd_guess.Preprocessor(pwd_guess.ModelDefaults(max_len = 40))
        p.begin([('pass', 1)])
        prefix, suffix, weight = p.next_chunk()
        self.assertEqual(set(zip(['', 'p', 'pa', 'pas', 'pass'],
                                 ['p', 'a', 's', 's', '\n'])),
                         set(zip(list(prefix), list(suffix))))
        self.assertTrue(all(map(lambda x: x == 1, weight)))

    def test_training_set_small(self):
        t = pwd_guess.Preprocessor(
            pwd_guess.ModelDefaults(max_len = 3, min_len = 3))
        t.begin([('aaa', 1)])
        prefix, suffix, _ = t.next_chunk()
        self.assertEqual(set(zip(['', 'a', 'aa', 'aaa'],
                                 ['a', 'a', 'a', '\n'])),
                         set(zip(list(prefix), list(suffix))))

    def test_training_set_small_multi_use(self):
        t = pwd_guess.Preprocessor(
            pwd_guess.ModelDefaults(max_len = 3, min_len = 3))
        t.begin([('aaa', 1)])
        prefix, suffix, _ = t.next_chunk()
        self.assertEqual(set(zip(['', 'a', 'aa', 'aaa'],
                                 ['a', 'a', 'a', '\n'])),
                         set(zip(list(prefix), list(suffix))))
        t.reset()
        t.begin([('aaa', 1)])
        prefix, suffix, _ = t.next_chunk()
        self.assertEqual(set(zip(['', 'a', 'aa', 'aaa'],
                                 ['a', 'a', 'a', '\n'])),
                         set(zip(list(prefix), list(suffix))))

    def test_train_construct_dict(self):
        t = pwd_guess.Preprocessor(pwd_guess.ModelDefaults(
            simulated_frequency_optimization = True))
        t.begin({'pass' : 1}.items())
        prefix, suffix, weight = t.next_chunk()
        self.assertEqual(set(zip(['', 'p', 'pa', 'pas', 'pass'],
                                 ['p', 'a', 's', 's', '\n'],
                                 [1, 1, 1, 1, 1])),
                         set(zip(list(prefix), list(suffix), list(weight))))

    def test_resetable(self):
        config = pwd_guess.ModelDefaults(
            training_main_memory_chunksize = 2,
            training_chunk = 2)
        p = pwd_guess.Preprocessor(config)
        resetable = Mock()
        resetable.as_iterator = MagicMock(return_value = [
            ('pwd', 1), ('j', 1), ('y', 1), ('a', 1), ('b', 1)])
        p.begin_resetable(resetable)
        prefix, suffix, weight = p.next_chunk()
        self.assertEqual(set(zip(list(prefix), list(suffix), list(weight))),
                         set([('', 'p', 1), ('p', 'w', 1), ('pw', 'd', 1),
                              ('pwd', '\n', 1), ('', 'j', 1), ('j', '\n', 1)]))
        prefix, suffix, weight = p.next_chunk()
        self.assertEqual(set(zip(list(prefix), list(suffix), list(weight))),
                         set([('', 'y', 1), ('y', '\n', 1),
                              ('', 'a', 1), ('a', '\n', 1)]))
        prefix, suffix, weight = p.next_chunk()
        self.assertEqual(set(zip(list(prefix), list(suffix), list(weight))),
                         set([('', 'b', 1), ('b', '\n', 1)]))
        prefix, suffix, weight = p.next_chunk()
        self.assertEqual(set(zip(list(prefix), list(suffix), list(weight))),
                         set([]))
        p.reset()
        prefix, suffix, weight = p.next_chunk()
        self.assertEqual(set(zip(list(prefix), list(suffix), list(weight))),
                         set([('', 'p', 1), ('p', 'w', 1), ('pw', 'd', 1),
                              ('pwd', '\n', 1), ('', 'j', 1), ('j', '\n', 1)]))
        prefix, suffix, weight = p.next_chunk()
        self.assertEqual(set(zip(list(prefix), list(suffix), list(weight))),
                         set([('', 'y', 1), ('y', '\n', 1),
                              ('', 'a', 1), ('a', '\n', 1)]))
        prefix, suffix, weight = p.next_chunk()
        self.assertEqual(set(zip(list(prefix), list(suffix), list(weight))),
                         set([('', 'b', 1), ('b', '\n', 1)]))
        prefix, suffix, weight = p.next_chunk()
        self.assertEqual(set(zip(list(prefix), list(suffix), list(weight))),
                         set([]))

class TrainerTest(unittest.TestCase):
    def test_accuracy(self):
        config = pwd_guess.ModelDefaults(max_len = 5)
        pre = pwd_guess.Preprocessor(config)
        pre.begin([('pass', 1)])
        t = pwd_guess.Trainer(pre, config=config)
        mock_model = Mock()
        mock_model.train_on_batch = MagicMock(return_value = (0.5, 0.5))
        mock_model.test_on_batch = MagicMock(return_value = (0.5, 0.5))
        t.model = mock_model
        self.assertEqual((0.5, False), t.train_model_generation())

    def test_train_model(self):
        config = pwd_guess.ModelDefaults(max_len = 5, generations = 20)
        config.sequence_model = pwd_guess.Sequence.MANY_TO_ONE
        pre = pwd_guess.Preprocessor(config)
        pre.begin([('pass', 1)])
        t = pwd_guess.Trainer(pre, config=config)
        mock_model = Mock()
        mock_model.train_on_batch = MagicMock(return_value = (0.5, 0.5))
        mock_model.test_on_batch = MagicMock(return_value = (0.5, 0.5))
        t.model = mock_model
        t.train_model(pwd_guess.ModelSerializer())
        self.assertEqual(t.generation, 20)

    def test_char_table_no_error(self):
        t = pwd_guess.Trainer(None)
        self.assertNotEqual(None, t.ctable)
        t.ctable.encode('1234' + ('\n' * 36), 40)

    def test_output_as_np_many_one_no_embedding(self):
        config = pwd_guess.ModelDefaults(max_len=5, generations=20)
        config.sequence_model = pwd_guess.Sequence.MANY_TO_ONE
        config.embedding_layer = False
        pre = pwd_guess.Preprocessor(config)
        pre.begin([('pass', 1)])

        t = pwd_guess.Trainer(pre, config=config)
        x_vec, y_vec, weight_vec = t.next_train_set_as_np()
        self.assertTupleEqual(x_vec.shape, (5, t.config.max_len, len(t.config.char_bag)))
        self.assertTupleEqual(y_vec.shape, (5, len(t.config.char_bag)))

    def test_output_as_np_many_one_embedding(self):
        config = pwd_guess.ModelDefaults(max_len=5, generations=20)
        config.sequence_model = pwd_guess.Sequence.MANY_TO_ONE
        config.embedding_layer = True
        config.embedding_size = 20
        pre = pwd_guess.Preprocessor(config)
        pre.begin([('pass', 1)])

        t = pwd_guess.Trainer(pre, config=config)
        x_vec, y_vec, weight_vec = t.next_train_set_as_np()
        self.assertTupleEqual(x_vec.shape, (5, t.config.max_len))
        self.assertTupleEqual(y_vec.shape, (5, len(t.config.char_bag)))

    def test_output_as_np_many_many_embedding(self):
        config = pwd_guess.ModelDefaults(max_len=5, generations=20)
        config.sequence_model = pwd_guess.Sequence.MANY_TO_MANY
        config.embedding_layer = True
        config.embedding_size = 20
        config.sequence_model_updates()
        pre = pwd_guess.ManyToManyPreprocessor(config)
        pre.begin([('pass', 1)])

        t = pwd_guess.ManyToManyTrainer(pre, config=config)
        x_vec, y_vec, weight_vec = t.next_train_set_as_np()
        self.assertTupleEqual(x_vec.shape, (1, t.config.max_len))
        self.assertTupleEqual(y_vec.shape, (1, t.config.max_len, len(t.config.char_bag)))

    def test_output_as_np_many_many_no_embedding(self):
        config = pwd_guess.ModelDefaults(max_len=5, generations=20)
        config.sequence_model = pwd_guess.Sequence.MANY_TO_MANY
        config.embedding_layer = False
        config.sequence_model_updates()
        pre = pwd_guess.ManyToManyPreprocessor(config)
        pre.begin([('pass', 1)])

        t = pwd_guess.ManyToManyTrainer(pre, config=config)
        x_vec, y_vec, weight_vec = t.next_train_set_as_np()
        self.assertTupleEqual(x_vec.shape, (1, t.config.max_len, len(t.config.char_bag)))
        self.assertTupleEqual(y_vec.shape, (1, t.config.max_len, len(t.config.char_bag)))

    def test_build_model(self):
        t = pwd_guess.Trainer(['pass'], config=pwd_guess.ModelDefaults(
            hidden_size = 12, layers = 1))
        t.build_model()
        self.assertNotEqual(None, t.model)

    def test_build_model_conv(self):
        t = pwd_guess.Trainer(['pass'], config=pwd_guess.ModelDefaults(
            layers = 2,
            dense_layers = 1,
            context_length = 10,
            convolutional_kernel_size = 3,
            model_type = 'Conv1D'))
        t.build_model()
        self.assertNotEqual(None, t.model)

    def test_build_model_deep(self):
        t = pwd_guess.Trainer(['pass'], config=pwd_guess.ModelDefaults(
            hidden_size = 12, layers = 1, deep_model = True))
        t.build_model()
        self.assertNotEqual(None, t.model)

    def test_build_model_deep_no_layers(self):
        t = pwd_guess.Trainer(['pass'], config=pwd_guess.ModelDefaults(
            hidden_size = 12, layers = 0, deep_model = True))
        t.build_model()
        self.assertNotEqual(None, t.model)

    def test_train_set_np_two(self):
        config = pwd_guess.ModelDefaults()
        pre = pwd_guess.Preprocessor(config)
        pre.begin([('pass', 1), ('word', 1)])
        t = pwd_guess.Trainer(pre, config=config)
        t.next_train_set_as_np()

    def test_test_set(self):
        config = pwd_guess.ModelDefaults(train_test_ratio = 10)
        t = pwd_guess.Trainer(pwd_guess.Preprocessor(config), config=config)
        a = np.zeros((10, 1, 1), dtype = np.bool)
        b = np.zeros((10, 1, 1), dtype = np.bool)
        w = np.zeros((10, 1))
        x_t, x_v, y_t, y_v, w_t, w_v = t.test_set(a, b, w)
        self.assertEqual(9, len(x_t))
        self.assertEqual(1, len(x_v))
        self.assertEqual(9, len(y_t))
        self.assertEqual(1, len(y_v))
        self.assertEqual(9, len(w_t))
        self.assertEqual(1, len(w_v))

    def test_test_set_small(self):
        config = pwd_guess.ModelDefaults(train_test_ratio = 10)
        t = pwd_guess.Trainer(pwd_guess.Preprocessor(config), config=config)
        a = np.zeros((5, 1, 1), dtype = np.bool)
        b = np.zeros((5, 1, 1), dtype = np.bool)
        w = np.zeros((5, 1), dtype = np.bool)
        x_t, x_v, y_t, y_v, w_t, w_v = t.test_set(a, b, w)
        self.assertEqual(4, len(x_t))
        self.assertEqual(1, len(x_v))
        self.assertEqual(4, len(y_t))
        self.assertEqual(1, len(y_v))
        self.assertEqual(4, len(w_t))
        self.assertEqual(1, len(w_v))

    def test_early_stopping(self):
        config = pwd_guess.ModelDefaults(early_stopping=True, early_stopping_patience=100)
        t = pwd_guess.Trainer(pwd_guess.Preprocessor(config), config=config)
        serializer = Mock()
        serializer.save_model = MagicMock(return_value=None)
        loss_function = [(x/1000)**2 - (x/1000) + 1 for x in range(0,1500)]
        for i, loss in enumerate(loss_function):
            stop = t.early_stopping(loss,serializer)
            if i == 601:
                self.assertTrue(stop)
                break
            else:
                self.assertFalse(stop)



class ModelDefaultsTest(unittest.TestCase):
    def test_get_default(self):
        m = pwd_guess.ModelDefaults()
        self.assertEqual(pwd_guess.ModelDefaults.hidden_size, m.hidden_size)

    def test_get_set(self):
        m = pwd_guess.ModelDefaults(hidden_size = 8)
        self.assertEqual(8, m.hidden_size)
        m = pwd_guess.ModelDefaults()
        self.assertEqual(pwd_guess.ModelDefaults.hidden_size, m.hidden_size)

    def test_get_set_dict(self):
        m = pwd_guess.ModelDefaults({'hidden_size' : 8})
        self.assertEqual(8, m.hidden_size)

    def test_as_dict(self):
        m = pwd_guess.ModelDefaults()
        self.assertTrue(m.as_dict()['hidden_size'],
                        pwd_guess.ModelDefaults.hidden_size)

    def test_serialize_dict(self):
        m = pwd_guess.ModelDefaults()
        self.assertTrue(json.dumps(m.as_dict()) is not None)

    def test_set(self):
        m = pwd_guess.ModelDefaults()
        m.test = 1
        m.hidden_size = 444
        self.assertEqual(1, m.test)
        other = pwd_guess.ModelDefaults()
        self.assertFalse(hasattr(other, 'test'))
        self.assertNotEqual(other.hidden_size, 444)

    def test_intermediate_files(self):
        with tempfile.NamedTemporaryFile(dir=TMPDIR) as intermediate_file:
            m = pwd_guess.ModelDefaults(
                intermediate_fname = intermediate_file.name)
            m.set_intermediate_info('test', 8)
            self.assertEqual(m.get_intermediate_info('test'), 8)
            m = pwd_guess.ModelDefaults(
                intermediate_fname = intermediate_file.name)
            self.assertEqual(m.get_intermediate_info('test'), 8)

    def test_init(self):
        self.assertTrue(pwd_guess.ModelDefaults().context_length, 40)
        self.assertTrue(
            pwd_guess.ModelDefaults(context_length = 20).context_length, 20)
        self.assertTrue(
            pwd_guess.ModelDefaults(max_len = 20).context_length, 20)
        self.assertTrue(pwd_guess.ModelDefaults(
            max_len = 20, context_length = 15).context_length, 20)

    def test_override_from_commandline_one(self):
        args = pwd_guess.ModelDefaults(context_length=20)
        self.assertEqual(20, args.context_length)
        args.override_from_commandline('context_length=10')
        self.assertEqual(10, args.context_length)

    def test_override_from_commandline_two(self):
        args = pwd_guess.ModelDefaults(context_length=20, freq_format='hex')
        self.assertEqual(20, args.context_length)
        self.assertEqual('hex', args.freq_format)
        args.override_from_commandline('context_length=10;freq_format=normal')
        self.assertEqual(10, args.context_length)
        self.assertEqual('normal', args.freq_format)

    def test_override_from_commandline_two_ending_semi(self):
        args = pwd_guess.ModelDefaults(context_length=20, freq_format='hex')
        self.assertEqual(20, args.context_length)
        self.assertEqual('hex', args.freq_format)
        args.override_from_commandline('context_length=10;freq_format=normal;')
        self.assertEqual(10, args.context_length)
        self.assertEqual('normal', args.freq_format)

    def test_concurrent_mod(self):
        with tempfile.NamedTemporaryFile(dir=TMPDIR) as tfile:
            m = pwd_guess.ModelDefaults(intermediate_fname=tfile.name)
            m.set_intermediate_info('test', ['value'])
            self.assertListEqual(m.get_intermediate_info('test'), ['value'])
            time.sleep(.01)
            tfile.write('{"test" : ["value2"]}'.encode('utf8'))
            tfile.flush()
            self.assertListEqual(m.get_intermediate_info('test'), ['value2'])

    def test_load_infer_type(self):
        with tempfile.NamedTemporaryFile(
                dir=TMPDIR, suffix='.json', mode='w') as tfile:
            json.dump({'hidden_size' : 42}, tfile)
            tfile.flush()
            m = pwd_guess.ModelDefaults.fromFile(tfile.name)
            self.assertEqual(m.hidden_size, 42)

        with tempfile.NamedTemporaryFile(
                dir=TMPDIR, suffix='.yaml', mode='w') as tfile:
            yaml.dump({'hidden_size' : 42}, tfile)
            tfile.flush()
            m = pwd_guess.ModelDefaults.fromFile(tfile.name)
            self.assertEqual(m.hidden_size, 42)

        with tempfile.NamedTemporaryFile(
                dir=TMPDIR, suffix='.cfg', mode='w') as tfile:
            json.dump({'hidden_size' : 42}, tfile)
            tfile.flush()
            m = pwd_guess.ModelDefaults.fromFile(tfile.name)
            self.assertEqual(m.hidden_size, 42)


class PwdListTest(unittest.TestCase):
    def setUp(self):
        self.tempdir = tempfile.mkdtemp(dir=TMPDIR)
        self.fcontent = 'pass \nword\n'

    def make_file(self, fname, opener):
        self.fname = os.path.join(self.tempdir, fname)
        t = opener(self.fname, 'wt')
        t.write(self.fcontent)
        t.close()

    def tearDown(self):
        shutil.rmtree(self.tempdir)

    def test_gzip_file(self):
        self.make_file('test.txt.gz', gzip.open)
        pwd = pwd_guess.PwdList(self.fname)
        self.assertEqual([('pass ', 1), ('word', 1)], list(pwd.as_list()))

    def test_as_list(self):
        self.make_file('test.txt', open)
        pwd = pwd_guess.PwdList(self.fname)
        self.assertEqual([('pass ', 1), ('word', 1)], list(pwd.as_list()))

    def test_tsv(self):
        self.fcontent = 'pass \t1\tR\nword\t1\tR\n'
        self.make_file('test.tsv', open)
        pwd = pwd_guess.TsvList(self.fname)
        self.assertEqual([('pass ', 1), ('word', 1)], list(pwd.as_list()))

    def test_tsv_multiplier(self):
        self.fcontent = 'pass \t2\tR\nword\t1\tR\n'
        self.make_file('test.tsv', open)
        pwd = pwd_guess.TsvList(self.fname)
        self.assertEqual([('pass ', 1), ('pass ', 1), ('word', 1)],
                         list(pwd.as_list()))

    def test_tsv_quote_char(self):
        self.fcontent = 'pass"\t1\tR\nword\t1\tR\n'
        self.make_file('test.tsv', open)
        pwd = pwd_guess.TsvList(self.fname)
        self.assertEqual([('pass"', 1), ('word', 1)], list(pwd.as_list()))

    def test_tsv_simulated(self):
        self.fcontent = 'pass"\t1\tR\nword\t2\tR\n'
        self.make_file('test.tsv', open)
        pwd = pwd_guess.TsvSimulatedList(self.fname)
        self.assertEqual([('pass"', 1), ('word', 2)], list(pwd.as_list()))

    def test_factory(self):
        self.assertEqual(
            type(pwd_guess.PwdList.getFactory(['tsv'], pwd_guess.ModelDefaults(
                simulated_frequency_optimization = True))(['stuff'])),
            pwd_guess.TsvSimulatedList)
        self.assertEqual(
            type(pwd_guess.PwdList.getFactory(['tsv'], pwd_guess.ModelDefaults(
                simulated_frequency_optimization = False))(['stuff'])),
            pwd_guess.TsvList)
        self.assertEqual(
            type(pwd_guess.PwdList.getFactory(['list'], pwd_guess.ModelDefaults(
                simulated_frequency_optimization = False))(['stuff'])),
            pwd_guess.PwdList)
        self.assertEqual(
            type(pwd_guess.PwdList.getFactory(
                ['list', 'list'], pwd_guess.ModelDefaults(
                    simulated_frequency_optimization = False))([
                        'stuff', 'stuff'])),
            pwd_guess.ConcatenatingList)

    def test_concat(self):
        fact = pwd_guess.PwdList.getFactory(
            ['tsv', 'list'], pwd_guess.ModelDefaults(
                simulated_frequency_optimization = False))
        concat_list = fact([os.path.join(self.tempdir, 'test.tsv'),
                            os.path.join(self.tempdir, 'test.txt')])
        self.assertEqual(type(concat_list), pwd_guess.ConcatenatingList)
        self.fcontent = 'pass \t1\tR\nword\t1\tR\n'
        self.make_file('test.tsv', open)
        self.fcontent = 'pass\nword\n'
        self.make_file('test.txt', open)
        self.assertEqual(list(concat_list.as_list()), [
            ('pass ', 1), ('word', 1), ('pass', 1), ('word', 1)])

    def test_concat_second_time(self):
        with tempfile.NamedTemporaryFile(dir=TMPDIR) as tf:
            fnames = [os.path.join(self.tempdir, 'test.tsv'),
                      os.path.join(self.tempdir, 'test.txt')]
            config = pwd_guess.ModelDefaults(
                intermediate_fname = tf.name,
                simulated_frequency_optimization = False)
            config.set_intermediate_info(
                pwd_guess.ConcatenatingList.CONFIG_IM_KEY, {
                    fnames[0] : 1,
                    fnames[1] : .2
                })
            fact = pwd_guess.PwdList.getFactory(['tsv', 'list'], config)
            concat_list = fact(fnames)
            self.assertEqual(type(concat_list), pwd_guess.ConcatenatingList)
            self.fcontent = 'pass \t1\tR\nword\t1\tR\n'
            self.make_file('test.tsv', open)
            self.fcontent = 'pass\nword9\n'
            self.make_file('test.txt', open)
            self.assertEqual(list(concat_list.as_list()), [
                ('pass ', 1), ('word', 1), ('pass', .2), ('word9', .2)])

    def test_concat_twice_same_weights(self):
        with tempfile.NamedTemporaryFile(dir=TMPDIR) as tf:
            config = pwd_guess.ModelDefaults(
                intermediate_fname = tf.name,
                simulated_frequency_optimization = False)
            fnames = [os.path.join(self.tempdir, 'test.tsv'),
                      os.path.join(self.tempdir, 'test.txt')]
            fact = pwd_guess.PwdList.getFactory(['tsv', 'list'], config)
            concat_list = fact(fnames)
            self.assertEqual(type(concat_list), pwd_guess.ConcatenatingList)
            self.fcontent = 'pass \t1\tR\nword\t1\tR\n'
            self.make_file('test.tsv', open)
            self.fcontent = 'pass\nword9\n'
            self.make_file('test.txt', open)
            self.assertEqual(list(concat_list.as_list()), [
                ('pass ', 1), ('word', 1), ('pass', 1), ('word9', 1)])
            concat_list.finish()
            self.assertEqual(list(fact(fnames).as_list()), [
                ('pass ', 1), ('word', 1), ('pass', 1), ('word9', 1)])

    def test_concat_twice_diff_weights(self):
        with tempfile.NamedTemporaryFile(dir=TMPDIR) as tf:
            fnames = [os.path.join(self.tempdir, 'test.tsv'),
                      os.path.join(self.tempdir, 'test.txt')]
            config = pwd_guess.ModelDefaults(
                intermediate_fname = tf.name,
                pwd_list_weights = {
                    fnames[0] : 1,
                    fnames[1] : .2
                },
                simulated_frequency_optimization = False)
            fact = pwd_guess.PwdList.getFactory(['tsv', 'list'], config)
            concat_list = fact(fnames)
            self.assertEqual(type(concat_list), pwd_guess.ConcatenatingList)
            self.fcontent = 'pass \t1\tR\nword\t1\tR\n'
            self.make_file('test.tsv', open)
            self.fcontent = 'pass\nword9\n'
            self.make_file('test.txt', open)
            self.assertEqual(list(concat_list.as_list()), [
                ('pass ', 1), ('word', 1), ('pass', 1), ('word9', 1)])
            concat_list.finish()
            self.assertEqual(list(fact(fnames).as_list()), [
                ('pass ', 1), ('word', 1), ('pass', .2), ('word9', .2)])

    def test_concat_three_diff_weights(self):
        with tempfile.NamedTemporaryFile(dir=TMPDIR) as tf:
            fnames = [os.path.join(self.tempdir, 'test.tsv'),
                      os.path.join(self.tempdir, 'test.txt'),
                      os.path.join(self.tempdir, 'test1.txt')]
            config = pwd_guess.ModelDefaults(
                intermediate_fname = tf.name,
                pwd_list_weights = {
                    fnames[0] : 1,
                    fnames[1] : 1,
                    fnames[2] : 1
                },
                simulated_frequency_optimization = False)
            fact = pwd_guess.PwdList.getFactory(['tsv', 'list', 'list'], config)
            concat_list = fact(fnames)
            self.assertEqual(type(concat_list), pwd_guess.ConcatenatingList)
            self.fcontent = 'pass \t1\tR\nword\t1\tR\n'
            self.make_file('test.tsv', open)
            self.fcontent = 'pass\nword9\n'
            self.make_file('test.txt', open)
            self.fcontent = 'pass\nword9\n'
            self.make_file('test1.txt', open)
            self.assertEqual(list(concat_list.as_list()), [
                ('pass ', 1), ('word', 1), ('pass', 1), ('word9', 1),
                ('pass', 1), ('word9', 1)])
            concat_list.finish()
            self.assertEqual(list(fact(fnames).as_list()), [
                ('pass ', 1), ('word', 1), ('pass', 1), ('word9', 1),
                ('pass', 1), ('word9', 1)])

    def test_concat_twice_lopside(self):
        with tempfile.NamedTemporaryFile(dir=TMPDIR) as tf:
            fnames = [os.path.join(self.tempdir, 'test.tsv'),
                      os.path.join(self.tempdir, 'test.txt')]
            config = pwd_guess.ModelDefaults(
                intermediate_fname = tf.name,
                pwd_list_weights = {
                    fnames[0] : 1,
                    fnames[1] : .2
                },
                simulated_frequency_optimization = False)
            fact = pwd_guess.PwdList.getFactory(['tsv', 'list'], config)
            concat_list = fact(fnames)
            self.assertEqual(type(concat_list), pwd_guess.ConcatenatingList)
            self.fcontent = 'pass \t1\tR\nword\t1\tR\n'
            self.make_file('test.tsv', open)
            self.fcontent = 'pass\nword9\nppppp\n'
            self.make_file('test.txt', open)
            self.assertEqual(list(concat_list.as_list()), [
                ('pass ', 1), ('word', 1), ('pass', 1),
                ('word9', 1), ('ppppp', 1)])
            concat_list.finish()
            self.assertEqual(list(fact(fnames).as_list()), [
                ('pass ', 1), ('word', 1), ('pass', 0.2),
                ('word9', 0.2), ('ppppp', 0.2)])

class FiltererTest(unittest.TestCase):
    def test_pwd_is_valid(self):
        f = pwd_guess.Filterer(pwd_guess.ModelDefaults())
        # Normal characters are good
        self.assertTrue(f.pwd_is_valid('pass'))
        self.assertTrue(f.pwd_is_valid('passWord'))
        self.assertTrue(f.pwd_is_valid('pass$@!@#Word'))
        self.assertTrue(f.pwd_is_valid('1234'))
        self.assertTrue(f.pwd_is_valid('u' * 40))

        # No funky characters
        self.assertFalse(f.pwd_is_valid('£jfiei'))
        # No long passwords
        self.assertFalse(f.pwd_is_valid('u' * 1000))
        # No short passwords
        self.assertFalse(f.pwd_is_valid('u'))
        self.assertEqual(8, f.total)
        self.assertEqual(3, f.filtered_out)

    def test_filter(self):
        f = pwd_guess.Filterer(pwd_guess.ModelDefaults())
        self.assertEqual([('pass', 1)],
                         list(f.filter([('asdf£jfj', 1), ('pass', 1)])))

    def test_filter_uniquify(self):
        f = pwd_guess.Filterer(pwd_guess.ModelDefaults(), True)
        self.assertTrue(f.uniquify)
        self.assertEqual([('pass', 1)], list(f.filter(
            [('asdf£jfj', 1), ('pass', 1), ('pass', 1)])))
        f = pwd_guess.Filterer(pwd_guess.ModelDefaults(), False)
        self.assertEqual([('pass', 1), ('pass', 1)], list(f.filter(
            [('asdf£jfj', 1), ('pass', 1), ('pass', 1)])))

    def test_filter_twice(self):
        f = pwd_guess.Filterer(pwd_guess.ModelDefaults())
        values = [('a', 1), ('a' * 44, 1), ('pass', 1), ('asdf£', 1)]
        self.assertEqual(list(f.filter(values)), [('pass', 1)])
        f.finish()
        self.assertEqual(list(f.filter(values)), [('pass', 1)])

    def test_filter_small(self):
        f = pwd_guess.Filterer(pwd_guess.ModelDefaults(
            min_len = 3, max_len = 3))
        self.assertEqual([('aaa', 1)], list(f.filter([('aaa', 1)])))

    def test_filter_freqs(self):
        with tempfile.NamedTemporaryFile(dir=TMPDIR) as tf:
            config = pwd_guess.ModelDefaults(
                rare_character_lowest_threshold = 2, char_bag = 'pass\n',
                intermediate_fname = tf.name,
                rare_character_optimization = True)
            f = pwd_guess.Filterer(config)
            self.assertEqual([('pass', 1)],
                             list(f.filter([('asdf£jfj', 1), ('pass', 1)])))
            self.assertEqual({'p' : 1, 'a' : 1, 's': 2}, dict(f.frequencies))
            f.finish()
            self.assertEqual(
                set(config.get_intermediate_info('rare_character_bag')),
                set(['a', 'p']))

    def test_filter_freqs_non_appearing_rare_characters(self):
        with tempfile.NamedTemporaryFile(dir=TMPDIR) as tf:
            config = pwd_guess.ModelDefaults(
                rare_character_lowest_threshold = 2, char_bag = 'pass12\n',
                intermediate_fname = tf.name,
                rare_character_optimization = True)
            f = pwd_guess.Filterer(config)
            self.assertEqual([('pass', 1)],
                             list(f.filter([('asdf£jfj', 1), ('pass', 1)])))
            self.assertEqual({'p' : 1, 'a' : 1, 's': 2}, dict(f.frequencies))
            f.finish()
            self.assertEqual(
                set(config.get_intermediate_info('rare_character_bag')),
                set(['1', '2']))

    def test_filter_dict(self):
        f = pwd_guess.Filterer(pwd_guess.ModelDefaults(max_len = 6))
        self.assertEqual([('pass', 1)],
                         list(f.filter([('pass', 1), ('passssss', 2)])))

class ModelSerializerTest(unittest.TestCase):
    def test_model_serializer(self):
        mock = Mock()
        write_value = '{}'
        mock.to_json = MagicMock(return_value = write_value)
        mock.save_weights = MagicMock()
        mock.load_weights = MagicMock()
        with tempfile.NamedTemporaryFile(dir=TMPDIR) as fp:
            with tempfile.NamedTemporaryFile(dir=TMPDIR) as tp:
                serializer = pwd_guess.ModelSerializer(fp.name, tp.name)
                serializer.save_model(mock)
                self.assertEqual(write_value, fp.read().decode('utf8'))
                serializer = pwd_guess.ModelSerializer(fp.name, tp.name)
                serializer.model_creator_from_json = MagicMock(
                    return_value = mock)
                serializer.load_model()

    def test_model_serializer_versioned(self):
        mock = Mock()
        write_value = '{}'
        mock.to_json = MagicMock(return_value = write_value)
        mock.save_weights = MagicMock()
        mock.load_weights = MagicMock()
        with tempfile.NamedTemporaryFile(dir=TMPDIR) as fp:
            with tempfile.NamedTemporaryFile(dir=TMPDIR) as tp:
                serializer = pwd_guess.ModelSerializer(fp.name, tp.name,
                                                       versioned = True)
                serializer.save_model(mock)
                mock.save_weights.assert_called_once_with(
                    tp.name + '.1', overwrite = True)
                mock.save_weights.reset_mock()
                serializer.save_model(mock)
                mock.save_weights.assert_called_once_with(
                    tp.name + '.2', overwrite = True)

class GuesserTest(unittest.TestCase):
    def mock_model(self, config, distribution):
        def smart_mock_predict(str_list, **kwargs):
            answer = []
            for i in range(len(str_list)):
                answer.append([distribution.copy()])
            return answer
        mock_model = Mock()
        mock_model.predict = smart_mock_predict
        return mock_model

    def make(self, config, distribution):
        ostream = io.StringIO()
        guesser = pwd_guess.Guesser(self.mock_model(config, distribution),
                                    config, ostream)
        return guesser, ostream

    def test_guesser(self):
        config = pwd_guess.ModelDefaults(
            min_len = 3, max_len = 3, char_bag = 'a\n',
            lower_probability_threshold = 10**-2,
            relevel_not_matching_passwords = False)
        guesser, ostream = self.make(config, [0.5, 0.5])
        guesser.guess()
        self.assertEqual("""	0.5
a	0.25
aa	0.125
aaa	0.0625
""", ostream.getvalue())

    def test_guesser_small_batch(self):
        config = pwd_guess.ModelDefaults(
            min_len = 3, max_len = 3, char_bag = 'abcd\n',
            lower_probability_threshold = 10**-3,
            max_gpu_prediction_size = 3,
            relevel_not_matching_passwords = False)
        guesser, ostream = self.make(config, [0.5, 0.1, 0.1, 0.1, 0.2])
        guesser.guess()

    def test_guesser_small_chunk(self):
        config = pwd_guess.ModelDefaults(
            min_len = 3, max_len = 3, char_bag = 'a\n',
            lower_probability_threshold = 10**-2,
            relevel_not_matching_passwords = False,
            chunk_size_guesser = 2)
        guesser, ostream = self.make(config, [0.5, 0.5])
        guesser.guess()
        self.assertEqual("""	0.5
a	0.25
aa	0.125
aaa	0.0625
""", ostream.getvalue())

<<<<<<< HEAD
    def test_guesser_small_chunk_tokenized(self):
        tokens = ['ab']
        config = Mock()
        config.char_bag = 'ab\n'
        config.most_common_token_count = len(tokens)
        config.uppercase_character_optimization = False
        config.rare_character_optimization = False
        config.get_intermediate_info = MagicMock(return_value = tokens)
        config.context_length = 3
        config.min_len = 3
        config.max_len = 3
        config.relevel_not_match_passwords = True
        config.chunk_size_guesser = 2
        config.guess_serialization_method = 'human'
        config.enforced_policy = 'basic'
        config.max_gpu_prediction_size = 1
        config.lower_probability_threshold = 1e-20
        config.tokenize_words = True
        guesser, ostream = self.make(config, [0.3, 0.2, 0.1, 0.4])
        guesser.guess()
        expected = {
            'aaa': 0.03125,
            'aab': 0.09375,
            'aba': 0.075,
            'abb': 0.3,
            'baa': 0.0625,
            'bab': 0.1875,
            'bba': 0.05,
            'bbb': 0.2
        }
        ostream.seek(0)
        actual = list(csv.reader(ostream, delimiter = '\t'))
        self.assertEqual(len(actual), 8)
        for row in actual:
            self.assertAlmostEqual(float(row[1]), expected[row[0]])

    def test_guesser_larger_tokenized(self):
        tokens = ['ab', 'bbb', 'abb']
        config = Mock()
        config.char_bag = 'ab\n'
        config.most_common_token_count = len(tokens)
        config.uppercase_character_optimization = False
        config.rare_character_optimization = False
        config.get_intermediate_info = MagicMock(return_value = tokens)
        config.context_length = 3
        config.min_len = 3
        config.max_len = 5
        config.relevel_not_match_passwords = True
        config.chunk_size_guesser = 2
        config.guess_serialization_method = 'human'
        config.enforced_policy = 'basic'
        config.max_gpu_prediction_size = 1
        config.lower_probability_threshold = 1e-20
        config.tokenize_words = True
        guesser, ostream = self.make(config, [0.25, 0.10, 0.05, 0.3, 0.1, 0.2])
        guesser.guess()
        expected = {
            'abbbb': 0.005602241,
            'bba': 0.007535322,
            'bbbbb': 0.011204482
        }
        ostream.seek(0)
        actual = list(csv.reader(ostream, delimiter = '\t'))
        total_prob = 0
        for row in actual:
            if row[0] in expected:
                self.assertAlmostEqual(float(row[1]), expected[row[0]])
            total_prob += float(row[1])
        self.assertEqual(len(actual), 56)

=======
>>>>>>> ce586f4d
    def test_guesser_bigger_rare_c(self):
        with tempfile.NamedTemporaryFile(dir=TMPDIR) as intermediatef:
            config = pwd_guess.ModelDefaults(
                parallel_guessing = False, char_bag = 'abAB\n', min_len = 3,
                max_len = 5, uppercase_character_optimization = True,
                random_walk_seed_num = 10000,
                intermediate_fname = intermediatef.name,
                relevel_not_matching_passwords = True,
                rare_character_optimization_guessing = True,
                guess_serialization_method = 'human')
            config.set_intermediate_info(
                'rare_character_bag', [])
            freqs = {
                'a' : .4, 'b' : .4, 'A' : .1, 'B' : .1,
            }
            config.set_intermediate_info('character_frequencies', freqs)
            config.set_intermediate_info(
                'beginning_character_frequencies', freqs)
            config.set_intermediate_info(
                'end_character_frequencies', freqs)
            self.assertTrue(pwd_guess.Filterer(config).pwd_is_valid('aaa'))
            builder = pwd_guess.GuesserBuilder(config)
            mock_model = Mock()
            mock_model.predict = mock_predict_smart_parallel_skewed
            ostream = io.StringIO()
            builder.add_model(mock_model).add_stream(ostream)
            guesser = builder.build()
            guesser.guess()
        found = list(csv.reader(io.StringIO(
            ostream.getvalue()), delimiter = '\t', quotechar = None))
        found = sorted(found, key = lambda row: (float(row[1]), row[0]),
                       reverse = True)
        with open('test_data/test_skewed.sorted.txt', 'r') as expected_data:
            expected = csv.reader(
                expected_data, delimiter = '\t', quotechar = None)
            for i, row in enumerate(expected):
                for item in range(len(row)):
                    value = row[item]
                    try:
                        self.assertAlmostEqual(float(row[item]),
                                               float(found[i][item]))
                    except ValueError:
                        self.assertEqual(row[item], found[i][item])

    def test_guessing_with_relevel(self):
        config = pwd_guess.ModelDefaults(
            min_len = 3, max_len = 3, char_bag = 'a\n',
            lower_probability_threshold = 10**-1)
        guesser, ostream = self.make(config, [0.5, 0.5])
        guesser.guess()
        self.assertEqual("""aaa	1.0
""", ostream.getvalue())

    def test_predict(self):
        config = pwd_guess.ModelDefaults(
            min_len = 3, max_len = 3, char_bag = 'a\n',
            lower_probability_threshold = 10**-1,
            relevel_not_matching_passwords = False)
        guesser, ostream = self.make(config, [0.5, 0.5])
        np.testing.assert_array_equal(
            [0.5, 0.5], guesser.conditional_probs(''))
        np.testing.assert_array_equal(
            [0.5, 0.5], guesser.conditional_probs('a'))
        np.testing.assert_array_equal(
            [0.5, 0.5], guesser.conditional_probs('aa'))
        np.testing.assert_array_equal(
            [0.5, 0.5], guesser.conditional_probs('aaa'))

    def test_relevel(self):
        config = pwd_guess.ModelDefaults(
            min_len = 3, max_len = 3, char_bag = 'a\n',
            lower_probability_threshold = 10**-1)
        guesser, ostream = self.make(config, [0.5, 0.5])
        np.testing.assert_array_equal([0.0, 1.0], guesser.conditional_probs(''))
        np.testing.assert_array_equal(
            [0.0, 1.0], guesser.conditional_probs('a'))
        np.testing.assert_array_equal(
            [0.0, 1.0], guesser.conditional_probs('aa'))
        np.testing.assert_array_equal(
            [1.0, 0.0], guesser.conditional_probs('aaa'))

    def test_relevel_tri_alpha(self):
        config = pwd_guess.ModelDefaults(
            min_len = 3, max_len = 3, char_bag = 'ab\n',
            lower_probability_threshold = 10**-1)
        guesser, ostream = self.make(config, [0.5, 0.2, 0.3])
        np.testing.assert_array_equal(
            [0.0, .4, .6], guesser.conditional_probs(''))
        np.testing.assert_array_equal(
            [0.0, .4, .6], guesser.conditional_probs('a'))
        np.testing.assert_array_equal(
            [0.0, .4, .6], guesser.conditional_probs('aa'))
        np.testing.assert_array_equal(
            [0.0, .4, .6], guesser.conditional_probs('ab'))
        np.testing.assert_array_equal(
            [1.0, 0.0, 0.0], guesser.conditional_probs('aaa'))

    def test_relevel_tri_alpha_calculator(self):
        distribution = [0.5, 0.2, 0.3]
        def smart_mock_predict(str_list, **kwargs):
            answer = []
            for i in range(len(str_list)):
                answer.append([distribution.copy()])
            return answer
        with tempfile.NamedTemporaryFile(mode = 'w', dir=TMPDIR) as pwd_file, \
             tempfile.NamedTemporaryFile(mode = 'r', dir=TMPDIR) as gfile:
            password_list = ['aaa', 'abb', 'aab']
            for pwd in password_list:
                pwd_file.write('%s\n' % pwd)
            pwd_file.flush()
            config = pwd_guess.ModelDefaults(
                min_len = 3, max_len = 3, char_bag = 'ab\n',
                lower_probability_threshold = 10**-2,
                guess_serialization_method = 'calculator',
                password_test_fname = pwd_file.name)
            mock_model = Mock()
            mock_model.predict = smart_mock_predict
            guesser = (pwd_guess.GuesserBuilder(config)
                       .add_model(mock_model).add_file(gfile.name).build())
            self.assertEqual(type(guesser.output_serializer),
                             pwd_guess.GuessNumberGenerator)
            np.testing.assert_array_equal(
                [0.0, .4, .6], guesser.conditional_probs(''))
            np.testing.assert_array_equal(
                [0.0, .4, .6], guesser.conditional_probs('a'))
            np.testing.assert_array_equal(
                [0.0, .4, .6], guesser.conditional_probs('aa'))
            np.testing.assert_array_equal(
                [0.0, .4, .6], guesser.conditional_probs('ab'))
            np.testing.assert_array_equal(
                [1.0, 0.0, 0.0], guesser.conditional_probs('aaa'))
            guesser.complete_guessing()
            # IMPORTANT: This distribution should give a guess count of 4 for
            # baa. However, due to floating point rounding error in python, this
            # is not the case. It seems that in python,
            # .4 * .4 * .6 != .6 * .4 * .4
            # This example is fairly sensitive to floating point rounding error
            # The GPU also computes at a rounding error higher than the original
            # computation
<<<<<<< HEAD
            gfile_lines = gfile.read().splitlines()
            self.assertEqual(gfile_lines[0], "Total count: 8")

            line2_elements = gfile_lines[1].split("\t")
            self.assertEqual(line2_elements[0], "abb")
            self.assertAlmostEqual(float(line2_elements[1]), 0.144)
            self.assertEqual(line2_elements[2], "1")

            line3_elements = gfile_lines[2].split("\t")
            self.assertEqual(line3_elements[0], "aab")
            self.assertAlmostEqual(float(line3_elements[1]), 0.096)
            self.assertEqual(line3_elements[2], "4")

            line4_elements = gfile_lines[3].split("\t")
            self.assertEqual(line4_elements[0], "aaa")
            self.assertAlmostEqual(float(line4_elements[1]), 0.064)
            self.assertEqual(line4_elements[2], "7")
=======
            EXPECTED_VALUES = [
                ('abb', 0.144, 1), ('aab', 0.096, 4), ('aaa', 0.064, 7)]

            for i, line in enumerate(gfile.readlines()):
                if i == 0:
                    self.assertEqual(line, "Total count: 8\n")
                else:
                    pwd, prob, guess_number = line.strip("\n").split("\t")
                    expected_pwd, expected_prob, expected_guessnum = EXPECTED_VALUES[i - 1]
                    self.assertEqual(pwd, expected_pwd)
                    self.assertAlmostEqual(float(prob), expected_prob)
                    self.assertEqual(int(guess_number), expected_guessnum)
>>>>>>> ce586f4d

    def test_do_guessing(self):
        config = pwd_guess.ModelDefaults(
            min_len = 3, max_len = 3, char_bag = 'a\n',
            lower_probability_threshold = 10**-2,
            relevel_not_matching_passwords = False)
        model = self.mock_model(config, [0.5, 0.5])
        with tempfile.NamedTemporaryFile(dir=TMPDIR) as fp:
            (pwd_guess.GuesserBuilder(config).add_model(model).add_file(fp.name)
             .build().complete_guessing())
            self.assertEqual("""	0.5
a	0.25
aa	0.125
aaa	0.0625
""", fp.read().decode('utf8'))

    def test_read_guess_number_cache(self):
        ifile = io.StringIO(
            """_\t0.01\t15\t\n_\t0.09\t0\t\n_\t0.03\t1\t\n_\t0.02\t7\t\n""")
        probs, guess_numbers = pwd_guess.Guesser.read_guess_number_cache(ifile)
        self.assertEqual((0.01, 0.02, 0.03, 0.09), tuple(probs))
        self.assertEqual((15, 7, 1, 0), tuple(guess_numbers))

    def test_calculate_guess_numbers_from_cache_helper(self):
        probs = [0.01, 0.02, 0.03, 0.09]
        guess_numbers = [15, 7, 1, 0]
        test_probs = [('f', 0.009),
                      ('a', 0.01),
                      ('b', 0.015),
                      ('c', 0.021),
                      ('e', 0.08),
                      ('d', 0.09),
                      ('', 0.1)]
        ans = set(
            pwd_guess.Guesser.calculate_guess_numbers_from_cache_helper(
                (probs, guess_numbers),
                test_probs))

        self.assertEqual(len(ans), len(test_probs))
        self.assertTrue(('f', 0.009, 15) in ans)
        self.assertTrue(('a', 0.01, 15) in ans)
        self.assertTrue(('b', 0.015, 7) in ans)
        self.assertTrue(('c', 0.021, 1) in ans)
        self.assertTrue(('d', 0.09, 0) in ans)
        self.assertTrue(('e', 0.08, 0) in ans)
        self.assertTrue(('', 0.1, 0) in ans)

    def test_create_guess_number_cache_predictor(self):
        with tempfile.NamedTemporaryFile(dir=TMPDIR, mode='w') as fp:
            fp.write("""aa\t0.16\t3
ab\t0.24\t2
ba\t0.24\t1
bb\t0.36\t0""")
            fp.flush()
            config = pwd_guess.ModelDefaults(
                min_len = 2,
                max_len = 2,
                char_bag = 'ab\n',
                previous_probability_mapping_file = fp.name,
                relevel_not_matching_passwords = True)
            guesser = (
                pwd_guess.GuesserBuilder(config)
                .add_model(self.mock_model(config, [0.2, 0.3, 0.5]))
                .build())
            predictor = guesser.create_guess_number_cache_predictor()
            self.assertEqual(3, predictor('aa'))
            self.assertEqual(2, predictor('ab'))
            self.assertEqual(2, predictor('ba'))
            self.assertEqual(0, predictor('bb'))


def mock_predict_smart_parallel(input_vec, **kwargs):
    answer = []
    for i in range(len(input_vec)):
        answer.append([[0.5, 0.25, 0.25].copy()])
    return answer

def mock_predict_smart_parallel_skewed(input_vec, **kwargs):
    answer = []
    for i in range(len(input_vec)):
        answer.append([[0.5, 0.1, 0.4].copy()])
    return answer

class GuesserBuilderTest(unittest.TestCase):
    def setUp(self):
        self.tempf = tempfile.NamedTemporaryFile(dir=TMPDIR)

    def tearDown(self):
        if self.tempf is not None:
            self.tempf.close()

    def test_create(self):
        pwd_guess.GuesserBuilder(pwd_guess.ModelDefaults())

    def test_make_simple_guesser(self):
        builder = pwd_guess.GuesserBuilder(
            pwd_guess.ModelDefaults(parallel_guessing = False))
        mock_model, mock_stream = Mock(), Mock()
        builder.add_model(mock_model).add_stream(mock_stream)
        guesser = builder.build()
        self.assertNotEqual(guesser, None)
        self.assertEqual(guesser.model, mock_model)
        self.assertEqual(guesser.output_serializer.ostream, mock_stream)

    def test_make_simple_guesser_file(self):
        builder = pwd_guess.GuesserBuilder(
            pwd_guess.ModelDefaults(parallel_guessing = False))
        mock_model = Mock()
        builder.add_model(mock_model).add_file(self.tempf.name)
        guesser = builder.build()
        self.assertNotEqual(guesser, None)
        self.assertNotEqual(guesser.output_serializer.ostream, None)
        self.assertEqual(guesser.model, mock_model)

    def test_make_simple_guesser(self):
        builder = pwd_guess.GuesserBuilder(
            pwd_guess.ModelDefaults(parallel_guessing = True))
        mock_serializer, mock_stream, mock_model = Mock(), Mock(), Mock()
        mock_serializer.load_model = MagicMock(return_value = mock_model)
        builder.add_serializer(mock_serializer).add_stream(mock_stream)
        guesser = builder.build()
        self.assertNotEqual(guesser, None)
        self.assertEqual(type(guesser), pwd_guess.Guesser)

class PreprocessingStepTest(unittest.TestCase):
    base_config = {
        "training_chunk" : 64,
        "layers" : 3,
        "hidden_size" : 128,
        "generations" : 1,
        "min_len" : 3,
        "max_len" : 5,
        "char_bag" : "ab\n",
        "training_accuracy_threshold": -1,
        "trie_fname" : ":memory:"
    }

    def setUp(self):
        self.input_file = tempfile.NamedTemporaryFile(mode = 'w', dir=TMPDIR)

    def tearDown(self):
        self.input_file.close()

    def do_preprocessing(self, config):
        real_config_dict = self.base_config.copy()
        real_config_dict.update(config)
        real_config = pwd_guess.ModelDefaults(real_config_dict)
        self.real_config = real_config
        self.input_file.write("""aaaa\t2
abbbb\t4
abab\t1
aaab\t3""")
        self.input_file.flush()
        resetable = pwd_guess.ResetablePwdList(
            [self.input_file.name], ['tsv'], real_config)
        resetable.initialize()
        preprocessor = pwd_guess.BasePreprocessor.fromConfig(real_config)
        preprocessor.begin_resetable(resetable)
        return preprocessor.stats()

    def test_normal(self):
        self.assertEqual(self.do_preprocessing({
            'simulated_frequency_optimization' : False
        }), 54)

    def test_simulated_freq(self):
        self.assertEqual(self.do_preprocessing({
            'simulated_frequency_optimization' : True
        }), 21)

class ProbabilityCalculatorTest(unittest.TestCase):
    def test_calc_one(self):
        mock_guesser = Mock()
        mock_guesser.config = pwd_guess.ModelDefaults(
            min_len = 3, max_len = 3, char_bag = 'ab\n',
            relevel_not_matching_passwords = False)
        mock_guesser.batch_prob = MagicMock(
            return_value=np.array([[[0, 0.5, 0.5]],
                          [[0, 0.5, 0.5]],
                          [[0, 0.5, 0.5]],
                          [[1, 0, 0]]]))
        mock_guesser.should_make_guesses_rare_char_optimizer = False
        p = pwd_guess.ProbabilityCalculator(mock_guesser)
        self.assertEqual(list(p.calc_probabilities([('aaa', 1)])),
                         [('aaa', 0.125)])

    def test_calc_two(self):
        mock_guesser = Mock()
        mock_guesser.config = pwd_guess.ModelDefaults(
            min_len=3, max_len=3, char_bag='ab\n',
            relevel_not_matching_passwords=False)
        mock_guesser.should_make_guesses_rare_char_optimizer = False
        mock_guesser.batch_prob = MagicMock(
            return_value=np.array([[[0, 0.5, 0.5]],
                          [[0, 0.5, 0.5]],
                          [[0, 0.5, 0.5]],
                          [[1, 0, 0]],
                          [[0, 0.5, 0.5]],
                          [[0, 0.5, 0.5]],
                          [[0, 0.5, 0.5]],
                          [[1, 0, 0]]]))
        p = pwd_guess.ProbabilityCalculator(mock_guesser)
        self.assertEqual(set(p.calc_probabilities([('aaa', 1), ('abb', 1)])),
                         set([('aaa', 0.125), ('abb', 0.125)]))

    def test_calc_two_with_cache(self):
        def _mock_batch_prob(strings):
            if len(strings) == 0:
                return []
            else:
                return np.array([[[0, 0.5, 0.5]],
                                 [[0, 0.5, 0.5]],
                                 [[0, 0.5, 0.5]],
                                 [[1, 0, 0]],
                                 [[0, 0.5, 0.5]],
                                 [[0, 0.5, 0.5]],
                                 [[0, 0.5, 0.5]],
                                 [[1, 0, 0]]])

        mock_guesser = Mock()
        mock_guesser.config = pwd_guess.ModelDefaults(
            min_len=3, max_len=3, char_bag='ab\n',
            relevel_not_matching_passwords=False)
        mock_guesser.should_make_guesses_rare_char_optimizer = False
        mock_guesser.batch_prob = _mock_batch_prob
        p = pwd_guess.ProbabilityCalculator(mock_guesser, cache_size=100)
        self.assertEqual(set(p.calc_probabilities([('aaa', 1), ('abb', 1)])),
                         set([('aaa', 0.125), ('abb', 0.125)]))
        self.assertEqual(set(p.calc_probabilities([('aaa', 1), ('abb', 1)])),
                         set([('aaa', 0.125), ('abb', 0.125)]))

    def test_calc_ManyToMany(self):
        mock_guesser = Mock()
        mock_guesser.config = pwd_guess.ModelDefaults(
            sequence_model=pwd_guess.Sequence.MANY_TO_MANY,
            min_len=4, max_len=4, char_bag='ab\n\t', context_length=4,
            relevel_not_matching_passwords=False)
        mock_guesser.batch_prob = MagicMock(
            return_value=np.array([[[0, 0, 0.5, 0.5],
                                   [0, 0, 0.5, 0.5],
                                   [0, 0, 0.5, 0.5],
                                   [0, 1, 0, 0]]]))
        mock_guesser.should_make_guesses_rare_char_optimizer = False
        p = pwd_guess.ManyToManyProbabilityCalculator(mock_guesser)
        self.assertEqual(list(p.calc_probabilities([('aaa', 1)])),
                         [('\taaa', 0.125)])

    def test_calc_prefix(self):
        mock_guesser = Mock()
        mock_guesser.config = pwd_guess.ModelDefaults(
            min_len = 3, max_len = 3, char_bag = 'ab\n',
            relevel_not_matching_passwords = False)
        mock_guesser.should_make_guesses_rare_char_optimizer = False
        mock_guesser.batch_prob = MagicMock(
            return_value=np.array([[[0, 0.5, 0.5]],
                          [[0, 0.4, 0.6]],
                          [[0, 0.5, 0.5]],
                          [[.5, .25, .25]],
                          [[0, 0.5, 0.5]],
                          [[0, 0.4, 0.6]],
                          [[0, 0.5, 0.5]],
                          [[.5, .25, .25]]]))
        p = pwd_guess.ProbabilityCalculator(mock_guesser, prefixes = True)
        self.assertEqual(set(p.calc_probabilities([('aaa', 1), ('abb', 1)])),
                         set([('aaa', 0.1), ('abb', 0.15)]))

    def test_calc_optimizing(self):
        with tempfile.NamedTemporaryFile(dir=TMPDIR) as tf:
            config = pwd_guess.ModelDefaults(
                min_len = 2, max_len = 2, char_bag = 'abAB\n',
                uppercase_character_optimization = True,
                rare_character_optimization = False,
                relevel_not_matching_passwords = False,
                lower_probability_threshold = .1,
                intermediate_fname = tf.name)
            config.set_intermediate_info('rare_character_bag', [])
            freqs = {
                'a' : .3, 'b' : .4, 'A' : .2, 'B' : .1
            }
            config.set_intermediate_info('character_frequencies', freqs)
            config.set_intermediate_info(
                'beginning_character_frequencies', freqs)
            config.set_intermediate_info(
                'end_character_frequencies', freqs)
            mock_guesser = Mock()
            mock_guesser.config = config
            mock_guesser.should_make_guesses_rare_char_optimizer = True
            mock_guesser.batch_prob = MagicMock(
                return_value=np.array([[[0, 0.5, 0.5]],
                              [[0, 0.5, 0.5]],
                              [[1, 0, 0]],
                              [[0, 0.5, 0.5]],
                              [[0, 0.5, 0.5]],
                              [[1, 0, 0]]]))
            p = pwd_guess.ProbabilityCalculator(mock_guesser)
            self.assertEqual(set(p.calc_probabilities(
                [('aa', 1), ('bB', 1)])),
                             set([('aa', .09), ('bB', 0.04000000000000001)]))

class GuessNumberGeneratorTest(unittest.TestCase):
    def setUp(self):
        self.ostream = tempfile.NamedTemporaryFile(
            mode = 'w', delete = False, dir=TMPDIR)

    def tearDown(self):
        os.remove(self.ostream.name)

    def test_guessing(self):
        probs = [('pass', .025), ('word', .25), ('gmail', .04)]
        gng = pwd_guess.GuessNumberGenerator(self.ostream, probs)
        gng.serialize('asdf', .3)
        gng.serialize('word', .25)
        gng.serialize('gmail', .04)
        gng.serialize('pass', .025)
        gng.serialize('jjjj', .2)
        gng.serialize('jjjjj', .00001)
        gng.finish()
        with open(self.ostream.name, 'r') as guesses:
            self.assertEqual(
                'Total count: 6\nword\t0.25\t1\ngmail\t0.04\t3\npass\t0.025\t4\n',
                guesses.read())

    def test_guessing_real(self):
        probs = [('    ', 1.26799704013e-05), ('william', 2.12144662517e-05),
                 ('forever', 0.00013370734607), ('8daddy', 1.00234253381e-05)]
        gng = pwd_guess.GuessNumberGenerator(self.ostream, probs)
        with open('test_data/guesses.test.data.txt', 'r') as test_data:
            for row in csv.reader(
                    test_data, delimiter = '\t', quotechar = None):
                gng.serialize(row[0], float(row[1]))
        gng.finish()
        with open(self.ostream.name, 'r') as guesses:
            self.assertEqual(
                """Total count: 235
forever	0.00013370734607	0
william	2.12144662517e-05	72
    	1.26799704013e-05	160
8daddy	1.00234253381e-05	234
""",
                guesses.read())

class PasswordTemplateSerializerTest(unittest.TestCase):
    def test_serialize(self):
        serialized = []
        self.finished = False
        def mock_serialize(pwd, prob):
            serialized.append((pwd, prob))
        def mock_finish():
            self.finished = True
        mock_serializer = Mock()
        mock_serializer.serialize = mock_serialize
        mock_serializer.finish = mock_finish
        with tempfile.NamedTemporaryFile(dir=TMPDIR) as tf:
            config = pwd_guess.ModelDefaults(
                min_len = 2, max_len = 5, char_bag = 'abABc:!@\n',
                uppercase_character_optimization = True,
                rare_character_optimization = True,
                relevel_not_matching_passwords = False,
                lower_probability_threshold = .007,
                intermediate_fname = tf.name)
            config.set_intermediate_info(
                'rare_character_bag', [':', '!', '@'])
            freqs = {
                'a' : .2, 'b' : .2, 'A' : .1, 'B' : .1,
                ':' : .19, '!' : .19, '@' : .02
            }
            config.set_intermediate_info('character_frequencies', freqs)
            config.set_intermediate_info(
                'beginning_character_frequencies', freqs)
            end_freqs = freqs.copy()
            end_freqs[':'] = .3
            end_freqs['!'] = .1
            end_freqs['@'] = 0
            config.set_intermediate_info(
                'end_character_frequencies', end_freqs)
            pts = pwd_guess.PasswordTemplateSerializer(config, mock_serializer)
            self.assertAlmostEqual(pts.calc('a', 'A'), .33333333)
            self.assertAlmostEqual(pts.calc('a', 'a'), .66666666)
            self.assertAlmostEqual(pts.calc(':', '!'), .475)
            pts.serialize('aa', .5)
            pts.serialize('b:', .4)
            pts.serialize('cc', .4)
            pts.serialize('cc:c:', .4)
            self.assertAlmostEqual(
                pts.find_real_pwd('aa', 'aA'), (2/3) * (1/3))
            self.assertAlmostEqual(
                pts.find_real_pwd('aa', 'aa'), (2/3) * (2/3))
            self.assertAlmostEqual(
                pts.find_real_pwd('b:', 'b:'), (2/3) * (.3/.4))
            self.assertFalse(self.finished)
            pts.finish()
            self.assertTrue(self.finished)
        self.assertEqual(set(serialized), set([
            ('cc', .4),
            ('aa', .5 * (2/3) * (2/3)), ('aA', .5 * (2/3) * (1/3)),
            ('Aa', .5 * (1/3) * (2/3)), ('AA', .5 * (1/3) * (1/3)),
            ('b:', .4 * (2/3) * (.3 / .4)),
            ('B:', .4 * (1/3) * (.3 / .4)),
            ('b!', .4 * (2/3) * (.1 / .4)),
            ('B!', .4 * (1/3) * (.1 / .4)),
            ('cc:c:', .4 * (.19 / .4) * (.3 / .4)),
            ('cc:c!', .4 * (.19 / .4) * (.1 / .4)),
            ('cc!c:', .4 * (.19 / .4) * (.3 / .4)),
            ('cc!c!', .4 * (.19 / .4) * (.1 / .4)),
            ('cc@c:', .4 * (.02 / .4) * (.3 / .4))]))

    def test_expand(self):
        with tempfile.NamedTemporaryFile(dir=TMPDIR) as tf:
            config = pwd_guess.ModelDefaults(
                min_len = 3, max_len = 3, char_bag = 'abAB:^\n',
                relevel_not_matching_passwords = False,
                uppercase_character_optimization = True,
                rare_character_optimization = True,
                intermediate_fname = tf.name)
            config.set_intermediate_info(
                'rare_character_bag', [':', '^'])
            freqs = {
                'a' : .2, 'b' : .2, 'A' : .1, 'B' : .1, '^' : .2, ':' : .2
            }
            config.set_intermediate_info(
                'character_frequencies', freqs)
            config.set_intermediate_info(
                'beginning_character_frequencies', freqs)
            config.set_intermediate_info(
                'end_character_frequencies', freqs)
            pts = pwd_guess.PasswordTemplateSerializer(config, Mock())
            np.testing.assert_array_equal(
                pts.expand_conditional_probs(np.array([.2, .1, .2, .5]), ''), [
                    0.13333333333333333, 0.3333333333333333,
                    0.06666666666666667, 0.16666666666666666, .05, .05, .2])

class RandomWalkGuesserTest(unittest.TestCase):
    expected_class = pwd_guess.RandomWalkGuesser

    def setUp(self):
        self.tempf = tempfile.NamedTemporaryFile(delete = False)

    def tearDown(self):
        self.tempf.close()
        if os.path.exists(self.tempf.name):
            os.remove(self.tempf.name)

    def make_builder(self, config):
        config.guess_serialization_method = 'random_walk'
        return pwd_guess.GuesserBuilder(config)

    def test_create(self):
        builder = self.make_builder(pwd_guess.ModelDefaults(
            parallel_guessing = False,
            guess_serialization_method = 'random_walk'))
        mock_model = Mock()
        mock_model.predict = mock_predict_smart_parallel
        builder.add_model(mock_model).add_file(self.tempf.name)
        guesser = builder.build()
        self.assertEqual(self.expected_class, type(guesser))

    def test_seed_data(self):
        config = pwd_guess.ModelDefaults(
            parallel_guessing = False,
            char_bag = 'ab\n',
            random_walk_seed_num = 2,
            guess_serialization_method = 'random_walk')
        builder = self.make_builder(config)
        mock_model = Mock()
        mock_model.predict = mock_predict_smart_parallel
        builder.add_model(mock_model).add_file(self.tempf.name)
        guesser = builder.build()
        g = list(guesser.seed_data())
        self.assertEqual(g, [('', 1, 1, 0), ('', 1, 1, 0)])

    def test_next_nodes(self):
        config = pwd_guess.ModelDefaults(
            parallel_guessing = False,
            char_bag = 'ab\n',
            guess_serialization_method = 'random_walk')
        builder = self.make_builder(config)
        mock_model = Mock()
        mock_model.predict = mock_predict_smart_parallel
        builder.add_model(mock_model).add_file(self.tempf.name)
        guesser = builder.build()
        next = generator.next_nodes_random_walk(
            guesser, 'aa', .5, np.array([.5, .25, .25]))
        self.assertEqual(list(next), [
            ('aa\n', .25, .5), ('aaa', .125, .25), ('aab', .125, .25)])

    def test_guess(self):
        with tempfile.NamedTemporaryFile(mode = 'w', dir=TMPDIR) as gf:
            gf.write('aaa\nbbb\n')
            gf.flush()
            pw = pwd_guess.PwdList(gf.name)
            self.assertEqual(list(pw.as_list()), [('aaa', 1), ('bbb', 1)])
            config = pwd_guess.ModelDefaults(
                parallel_guessing = False, char_bag = 'ab\n', min_len = 3,
                max_len = 3, password_test_fname = gf.name,
                random_walk_seed_num = 1000,
                relevel_not_matching_passwords = True,
                guess_serialization_method = 'random_walk')
            self.assertTrue(pwd_guess.Filterer(config).pwd_is_valid('aaa'))
            builder = self.make_builder(config)
            mock_model = Mock()
            mock_model.predict = mock_predict_smart_parallel_skewed
            builder.add_model(mock_model).add_file(self.tempf.name)
            guesser = builder.build()
            guesser.complete_guessing()
            with open(self.tempf.name, 'r') as output:
                reader = list(csv.reader(
                    output, delimiter = '\t', quotechar = None))
                self.assertEqual(len(reader), 2)
                for row in reader:
                    pwd, prob, gn, *_ = row
                    prob = float(prob)
                    self.assertTrue(pwd == 'aaa' or pwd == 'bbb')
<<<<<<< HEAD
                    self.assertAlmostEqual(float(prob), 0.008 if pwd == 'aaa' else 0.512)
=======
                    self.assertAlmostEqual(
                        prob, 0.008 if pwd == 'aaa' else 0.512)
>>>>>>> ce586f4d
                    self.assertAlmostEqual(
                        float(gn), 8 if pwd == 'aaa' else 1, delta = 2)


    @unittest.skipIf(not RUN_SLOW_TESTS, "skipping slow tests")
    def test_guess_simulated(self):
        with tempfile.NamedTemporaryFile(mode = 'w', dir=TMPDIR) as gf, \
             tempfile.NamedTemporaryFile(dir=TMPDIR) as intermediatef:
            gf.write('aaaa\nbbbBa\n')
            gf.flush()
            pw = pwd_guess.PwdList(gf.name)
            self.assertEqual(list(pw.as_list()), [('aaaa', 1), ('bbbBa', 1)])
            config = pwd_guess.ModelDefaults(
                parallel_guessing = False, char_bag = 'abAB\n', min_len = 3,
                max_len = 5, password_test_fname = gf.name,
                uppercase_character_optimization = True,
                random_walk_seed_num = 10,
                random_walk_upper_bound = 1000,
                rare_character_optimization_guessing = True,
                intermediate_fname = intermediatef.name,
                relevel_not_matching_passwords = True,
                guess_serialization_method = 'random_walk')
            config.set_intermediate_info(
                'rare_character_bag', [])
            freqs = {
                'a' : .4, 'b' : .4, 'A' : .1, 'B' : .1,
            }
            config.set_intermediate_info('character_frequencies', freqs)
            config.set_intermediate_info(
                'beginning_character_frequencies', freqs)
            config.set_intermediate_info(
                'end_character_frequencies', freqs)
            self.assertTrue(pwd_guess.Filterer(config).pwd_is_valid('aaa'))
            builder = self.make_builder(config)
            mock_model = Mock()
            mock_model.predict = mock_predict_smart_parallel_skewed
            builder.add_model(mock_model).add_file(self.tempf.name)
            guesser = builder.build()
            guesser.complete_guessing()
            with open(self.tempf.name, 'r') as output:
                reader = list(csv.reader(
                    output, delimiter = '\t', quotechar = None))
                self.assertEqual(len(reader), 2)
                for row in reader:
                    pwd, prob, gn, *_ = row
                    prob = float(prob)
                    self.assertTrue(pwd == 'aaaa' or pwd == 'bbbBa')
<<<<<<< HEAD
                    self.assertAlmostEqual(
                        float(prob), 0.00016384 if pwd == 'aaaa' else 0.0016777216)
=======
>>>>>>> ce586f4d
                    self.assertAlmostEqual(
                        prob, 0.00016384 if pwd == 'aaaa' else 0.0016777216)
                    self.assertAlmostEqual(
                        float(gn), 397 if pwd == 'aaaa' else 137, delta = 30)

class RandomGeneratorTest(unittest.TestCase):
    def test_generate(self):
        num_passwords = 100
        config = pwd_guess.ModelDefaults(
            char_bag = 'ab\n', min_len = 3,
            max_len = 5,
            random_walk_seed_num = num_passwords,
            random_walk_upper_bound = 1,
            relevel_not_matching_passwords = True,
            guess_serialization_method = 'generate_random')
        mock_model = Mock()
        mock_model.predict = mock_predict_smart_parallel_skewed
        ostream = io.StringIO()
        builder = pwd_guess.GuesserBuilder(config)
        builder.add_model(mock_model)
        builder.add_stream(ostream)
        guesser = builder.build()
        self.assertEqual(pwd_guess.RandomGenerator, type(guesser))
        guesser.guess()
        self.assertEqual(ostream.getvalue().count('\n'), num_passwords)
        for line in ostream:
            pwd, prob = line.split('\t')
            self.assertGreaterEqual(len(pwd), 3)
            expected_prob = 1
            for c in pwd[:3]:
                self.assertTrue(c in ['a', 'b'])
                expected_prob *= .2 if c == 'a' else .8
            for c in pwd[3:]:
                expected_prob *= .1 if c == 'a' else .4
            if len(pwd) != 5:
                expected_prob *= .5
            self.assertAlmostEqual(expected_prob, float(prob))

    def test_rare(self):
        num_passwords = 100
        with tempfile.NamedTemporaryFile(mode = 'w', dir=TMPDIR) as gf:
            config = pwd_guess.ModelDefaults(
                char_bag = 'abAB\n', min_len = 3, max_len = 5,
                random_walk_seed_num = num_passwords,
                uppercase_character_optimization = True,
                intermediate_fname = gf.name,
                random_walk_upper_bound = 1,
                relevel_not_matching_passwords = True,
                guess_serialization_method = 'generate_random')
            mock_model = Mock()
            mock_model.predict = mock_predict_smart_parallel_skewed
            ostream = io.StringIO()
            builder = pwd_guess.GuesserBuilder(config)
            builder.add_model(mock_model)
            builder.add_stream(ostream)
            freqs = {
                'a' : .4, 'b' : .4, 'A' : .1, 'B' : .1,
            }
            config.set_intermediate_info('character_frequencies', freqs)
            config.set_intermediate_info(
                'beginning_character_frequencies', freqs)
            config.set_intermediate_info(
                'end_character_frequencies', freqs)
            config.set_intermediate_info('rare_character_bag', [])
            guesser = builder.build()
            self.assertEqual(pwd_guess.RandomGenerator, type(guesser))
            guesser.guess()
            self.assertEqual(ostream.getvalue().count('\n'), num_passwords)
            for line in ostream:
                pwd, prob = line.split('\t')
                self.assertGreaterEqual(len(pwd), 3)
                expected_prob = 1
                for c in pwd[:3]:
                    self.assertTrue(c in ['a', 'b'])
                    expected_prob *= .2 if c == 'a' else .8
                for c in pwd[3:]:
                    expected_prob *= .1 if c == 'a' else .4
                if len(pwd) != 5:
                    expected_prob *= .5
                self.assertAlmostEqual(expected_prob, float(prob))

class DelAmicoRandomWalkTest(RandomWalkGuesserTest):
    expected_class = pwd_guess.RandomWalkDelAmico

    TEST_GUESS_WIDE_EXPECTED_AAAA = 49
    TEST_GUESS_WIDE_EXPECTED_BBBBA = 10

    def make_builder(self, config):
        config.guess_serialization_method = 'delamico_random_walk'
        return pwd_guess.GuesserBuilder(config)

    def test_create(self):
        with tempfile.NamedTemporaryFile(mode = 'w', dir=TMPDIR) as pwdfile:
            pwdfile.write('aaaaa\nbbbbb\n')
            pwdfile.flush()
            builder = self.make_builder(pwd_guess.ModelDefaults(
                parallel_guessing = False, char_bag = 'ab\n',
                password_test_fname = pwdfile.name,
                guess_serialization_method = 'random_walk'))
            mock_model = Mock()
            mock_model.predict = mock_predict_smart_parallel
            builder.add_model(mock_model).add_file(self.tempf.name)
            guesser = builder.build()
            self.assertEqual(self.expected_class, type(guesser))

    def test_seed_data(self):
        with tempfile.NamedTemporaryFile(mode = 'w', dir=TMPDIR) as pwdfile:
            pwdfile.write('aaaaa\nbbbbb\n')
            pwdfile.flush()
            config = pwd_guess.ModelDefaults(
                parallel_guessing = False, char_bag = 'ab\n',
                random_walk_seed_num = 2,
                password_test_fname = pwdfile.name,
                guess_serialization_method = 'random_walk')
            builder = self.make_builder(config)
            mock_model = Mock()
            mock_model.predict = mock_predict_smart_parallel
            builder.add_model(mock_model).add_file(self.tempf.name)
            guesser = builder.build()
            g = list(guesser.seed_data())
            self.assertEqual(g, [('', 1, 1, 0), ('', 1, 1, 0)])

    def test_next_nodes(self):
        with tempfile.NamedTemporaryFile(mode = 'w', dir=TMPDIR) as pwdfile:
            pwdfile.write('aaaaa\nbbbbb\n')
            pwdfile.flush()
            config = pwd_guess.ModelDefaults(
                parallel_guessing = False,
                char_bag = 'ab\n',
                password_test_fname = pwdfile.name,
                guess_serialization_method = 'random_walk')
            builder = self.make_builder(config)
            mock_model = Mock()
            mock_model.predict = mock_predict_smart_parallel
            builder.add_model(mock_model).add_file(self.tempf.name)
            guesser = builder.build()
            next = generator.next_nodes_random_walk(
                guesser, 'aa', .5, np.array([.5, .25, .25]))
            self.assertEqual(list(next), [
                ('aa\n', .25, .5), ('aaa', .125, .25), ('aab', .125, .25)])

    @unittest.skipIf(not RUN_SLOW_TESTS, "skipping slow tests")
    def test_guess_simulated_policy(self):
        with tempfile.NamedTemporaryFile(mode = 'w', dir=TMPDIR) as gf, \
             tempfile.NamedTemporaryFile(dir=TMPDIR) as intermediatef:
            gf.write('aAaa\nbbbBa\n')
            gf.flush()
            pw = pwd_guess.PwdList(gf.name)
            self.assertEqual(list(pw.as_list()), [('aAaa', 1), ('bbbBa', 1)])
            config = pwd_guess.ModelDefaults(
                parallel_guessing = False, char_bag = 'abAB\n', min_len = 3,
                max_len = 5, password_test_fname = gf.name,
                uppercase_character_optimization = True,
                random_walk_seed_num = 10000,
                random_walk_upper_bound = 1,
                rare_character_optimization_guessing = True,
                intermediate_fname = intermediatef.name,
                relevel_not_matching_passwords = True,
                enforced_policy = 'one_uppercase',
                guess_serialization_method = 'delamico_random_walk')
            config.set_intermediate_info(
                'rare_character_bag', [])
            freqs = {
                'a' : .4, 'b' : .4, 'A' : .1, 'B' : .1,
            }
            config.set_intermediate_info('character_frequencies', freqs)
            config.set_intermediate_info(
                'beginning_character_frequencies', freqs)
            config.set_intermediate_info(
                'end_character_frequencies', freqs)
            self.assertTrue(pwd_guess.Filterer(config).pwd_is_valid('aaa'))
            builder = self.make_builder(config)
            mock_model = Mock()
            mock_model.predict = mock_predict_smart_parallel_skewed
            builder.add_model(mock_model).add_file(self.tempf.name)
            guesser = builder.build()
            guesser.complete_guessing()
            with open(self.tempf.name, 'r') as output:
                reader = list(csv.reader(
                    output, delimiter = '\t', quotechar = None))
                self.assertEqual(len(reader), 2)
                for row in reader:
                    pwd, prob, gn, *_ = row
                    self.assertTrue(pwd == 'aAaa' or pwd == 'bbbBa')
<<<<<<< HEAD
                    self.assertAlmostEqual(
                        float(prob), float('4.096e-05') if pwd == 'aAaa' else 0.0016777216)
=======
>>>>>>> ce586f4d
                    self.assertAlmostEqual(
                        float(prob),
                        4.096e-05 if pwd == 'aAaa' else 0.0016777216)
                    self.assertAlmostEqual(
                        float(gn), 613 if pwd == 'aAaa' else 100, delta = 30)

class PolicyTests(unittest.TestCase):
    def test_basic(self):
        config = Mock()
        config.enforced_policy = 'basic'
        policy = pwd_guess.BasePasswordPolicy.fromConfig(config)
        self.assertTrue(type(policy), pwd_guess.BasicPolicy)
        self.assertTrue(policy.pwd_complies('asdf'))
        self.assertTrue(policy.pwd_complies('asdf' * 30))
        self.assertTrue(policy.pwd_complies(''))

    def test_one_uppercase(self):
        config = Mock()
        config.enforced_policy = 'one_uppercase'
        policy = pwd_guess.BasePasswordPolicy.fromConfig(config)
        self.assertTrue(type(policy), pwd_guess.OneUppercasePolicy)
        self.assertFalse(policy.pwd_complies('asdf'))
        self.assertFalse(policy.pwd_complies('asdf' * 30))
        self.assertFalse(policy.pwd_complies(''))
        self.assertTrue(policy.pwd_complies('Asdf'))
        self.assertTrue(policy.pwd_complies('asDD'))

    def test_basic_long(self):
        config = Mock()
        config.enforced_policy = 'basic_long'
        policy = pwd_guess.BasePasswordPolicy.fromConfig(config)
        self.assertTrue(type(policy), pwd_guess.PasswordPolicy)
        self.assertFalse(policy.pwd_complies('asdf'))
        self.assertFalse(policy.pwd_complies('asdfasd'))
        self.assertFalse(policy.pwd_complies(''))
        self.assertTrue(policy.pwd_complies('asdf' * 30))
        self.assertFalse(policy.pwd_complies('asdfasdf'))
        self.assertTrue(policy.pwd_complies('asdfasdfasdfasdf'))

    def test_complex(self):
        config = Mock()
        config.enforced_policy = 'complex'
        policy = pwd_guess.BasePasswordPolicy.fromConfig(config)
        self.assertTrue(type(policy), pwd_guess.ComplexPasswordPolicy)
        self.assertTrue(policy.has_group('asdf', policy.lowercase))
        self.assertFalse(policy.has_group('1', policy.lowercase))
        self.assertTrue(policy.has_group('10', policy.digits))
        self.assertFalse(policy.has_group('a', policy.digits))
        self.assertTrue(policy.has_group('A', policy.uppercase))
        self.assertFalse(policy.has_group('a', policy.uppercase))
        self.assertTrue(policy.all_from_group('asdf0A', policy.non_symbols))
        self.assertFalse(policy.all_from_group('asdf*', policy.non_symbols))
        self.assertTrue(policy.passes_blacklist('asdf*'))
        self.assertFalse(policy.pwd_complies('asdf'))
        self.assertFalse(policy.pwd_complies('asdfasd'))
        self.assertFalse(policy.pwd_complies(''))
        self.assertFalse(policy.pwd_complies('asdf' * 30))
        self.assertFalse(policy.pwd_complies('asdfasdf'))
        self.assertFalse(policy.pwd_complies('asdfasdfasdfasdf'))
        self.assertFalse(policy.pwd_complies('1Aasdfasdfasdfasdf'))
        self.assertFalse(policy.pwd_complies('1Aa*'))
        self.assertFalse(policy.pwd_complies('1A*'))
        self.assertFalse(policy.pwd_complies('111*asdf'))
        self.assertTrue(policy.pwd_complies('1Aasdfasdfasdfasdf*'))
        self.assertTrue(policy.pwd_complies('1Aa*asdf'))
        self.assertTrue(policy.pwd_complies('999Apple*'))
        self.assertTrue(policy.pwd_complies('111*Asdf'))
        self.assertTrue(policy.pwd_complies('111*jjjJ'))
        with tempfile.NamedTemporaryFile(mode = 'w', dir=TMPDIR) as temp_bl:
            temp_bl.write('asdf\n')
            temp_bl.write('apple\n')
            temp_bl.flush()
            policy.load_blacklist(temp_bl.name)
        self.assertFalse(policy.pwd_complies('111*Asdf'))
        self.assertFalse(policy.pwd_complies('999Apple*'))
        self.assertTrue(policy.pwd_complies('111*jjjJ'))

    def test_complex_lowercase(self):
        config = Mock()
        config.enforced_policy = 'complex_lowercase'
        policy = pwd_guess.BasePasswordPolicy.fromConfig(config)
        self.assertTrue(type(policy), pwd_guess.ComplexPasswordPolicyLowercase)

        self.assertTrue(policy.has_group('asdf', policy.lowercase))
        self.assertFalse(policy.has_group('1', policy.lowercase))
        self.assertTrue(policy.has_group('10', policy.digits))
        self.assertFalse(policy.has_group('a', policy.digits))
        self.assertTrue(policy.has_group('A', policy.uppercase))
        self.assertFalse(policy.has_group('a', policy.uppercase))
        self.assertTrue(policy.all_from_group('asdf0A', policy.non_symbols))
        self.assertFalse(policy.all_from_group('asdf*', policy.non_symbols))
        self.assertTrue(policy.passes_blacklist('asdf*'))
        self.assertFalse(policy.pwd_complies('asdf'))
        self.assertFalse(policy.pwd_complies('asdfasd'))
        self.assertFalse(policy.pwd_complies(''))
        self.assertFalse(policy.pwd_complies('asdf' * 30))
        self.assertFalse(policy.pwd_complies('asdfasdf'))
        self.assertFalse(policy.pwd_complies('asdfasdfasdfasdf'))
        self.assertFalse(policy.pwd_complies('1Aasdfasdfasdfasdf'))
        self.assertFalse(policy.pwd_complies('1Aa*'))
        self.assertFalse(policy.pwd_complies('1A*'))
        self.assertTrue(policy.pwd_complies('111*asdf'))
        self.assertTrue(policy.pwd_complies('1Aasdfasdfasdfasdf*'))
        self.assertTrue(policy.pwd_complies('1Aa*asdf'))
        self.assertTrue(policy.pwd_complies('999Apple*'))
        self.assertTrue(policy.pwd_complies('111*Asdf'))
        self.assertTrue(policy.pwd_complies('111*jjjJ'))
        with tempfile.NamedTemporaryFile(mode = 'w', dir=TMPDIR) as temp_bl:
            temp_bl.write('asdf\n')
            temp_bl.write('apple\n')
            temp_bl.flush()
            policy.load_blacklist(temp_bl.name)
        self.assertFalse(policy.pwd_complies('111*Asdf'))
        self.assertFalse(policy.pwd_complies('999Apple*'))
        self.assertTrue(policy.pwd_complies('111*jjjJ'))

    def test_3class12(self):
        config = Mock()
        config.enforced_policy = '3class12'
        policy = pwd_guess.BasePasswordPolicy.fromConfig(config)
        self.assertTrue(type(policy), pwd_guess.SemiComplexPolicy)

        self.assertTrue(policy.has_group('asdf', policy.lowercase))
        self.assertFalse(policy.has_group('1', policy.lowercase))
        self.assertTrue(policy.has_group('10', policy.digits))
        self.assertFalse(policy.has_group('a', policy.digits))
        self.assertTrue(policy.has_group('A', policy.uppercase))
        self.assertFalse(policy.has_group('a', policy.uppercase))
        self.assertTrue(policy.all_from_group('asdf0A', policy.non_symbols))
        self.assertFalse(policy.all_from_group('asdf*', policy.non_symbols))
        self.assertTrue(policy.passes_blacklist('asdf*'))
        self.assertFalse(policy.pwd_complies('asdf'))
        self.assertFalse(policy.pwd_complies('asdfasd'))
        self.assertFalse(policy.pwd_complies(''))
        self.assertFalse(policy.pwd_complies('asdf' * 30))
        self.assertFalse(policy.pwd_complies('asdfasdf'))
        self.assertFalse(policy.pwd_complies('asdfasdfasdfasdf'))
        self.assertFalse(policy.pwd_complies('1Aa*asdf'))
        self.assertFalse(policy.pwd_complies('1Aa*'))
        self.assertFalse(policy.pwd_complies('1A*'))
        self.assertTrue(policy.pwd_complies('111*asdf12345'))
        self.assertTrue(policy.pwd_complies('1Aasdfasdfasdfasdf'))
        self.assertTrue(policy.pwd_complies('1Aasdfasdfasdfasdf*'))

        self.assertTrue(policy.pwd_complies('999Apple*!@#'))
        self.assertTrue(policy.pwd_complies('111*Asdfasdfg'))
        self.assertTrue(policy.pwd_complies('111*jjjJ12345'))
        self.assertTrue(policy.pwd_complies('abcdefgh1234Z'))
        with tempfile.NamedTemporaryFile(mode = 'w', dir=TMPDIR) as temp_bl:
            temp_bl.write('asdf\n')
            temp_bl.write('apple\n')
            temp_bl.flush()
            policy.load_blacklist(temp_bl.name)
        self.assertFalse(policy.pwd_complies('11199999*Asdf'))
        self.assertFalse(policy.pwd_complies('00011999Apple*'))
        self.assertTrue(policy.pwd_complies('111*jjjJ12345'))


class PasswordPolicyEnforcingSerializerTest(unittest.TestCase):
    def test_serializer(self):
        config = Mock()
        config.enforced_policy = 'complex'
        policy = pwd_guess.BasePasswordPolicy.fromConfig(config)
        mock_serializer = Mock()
        mock_serializer.serialize = MagicMock()
        serializer = pwd_guess.PasswordPolicyEnforcingSerializer(
            policy, mock_serializer)
        serializer.serialize('asdfasdf', .2)
        mock_serializer.serialize.assert_called_once_with('asdfasdf', 0)
        mock_serializer.serialize.reset_mock()
        serializer.serialize('A111*aajf', .1)
        mock_serializer.serialize.assert_called_once_with('A111*aajf', .1)

def get_available_gpus():
    local_device_protos = device_lib.list_local_devices()
    return [x.name for x in local_device_protos if x.device_type == 'GPU']

class TestMainConfigurations(unittest.TestCase):
    def setUp(self):
        self.test_dir = tempfile.mkdtemp(dir=TMPDIR)

    def tearDown(self):
        shutil.rmtree(self.test_dir)

    def _temp_path(self, name):
        return os.path.join(self.test_dir, name)

    def _run_with_config(self, config_items):
        random_password_chars = (
            string.ascii_uppercase + string.ascii_lowercase + string.digits)
        test_data_file = self._temp_path('test_data.txt')
        config_items['args']['arch_file'] = self._temp_path("arch.json")
        config_items['args']['weight_file'] = self._temp_path("weight.h5")
        config_items['args']['log_file'] = self._temp_path("train_log.txt")
        config_items['args']['pwd_file'] = [ test_data_file ]
        config_items['args']['pwd_format'] = [ 'list' ]
        config_items['config']["intermediate_fname"] = self._temp_path(
            "intermediate_data.sqlite")

        with open(test_data_file, 'w') as test_data:
            for i in range(40):
                random_password = ''.join([
                    random.choice(random_password_chars)
                    for j in range(random.randrange(2, 18))])
                test_data.write('%s\n' % random_password)

        config_file = self._temp_path('config.json')
        with open(config_file, 'w') as config_stream:
            json.dump(config_items, config_stream)

        parser = pwd_guess.make_parser()
        args = vars(parser.parse_args(['--config-args', config_file]))
        pwd_guess.main(args)

    @unittest.skipIf((len(get_available_gpus()) < 2) or (not RUN_SLOW_TESTS),
                     "Atleast 2 GPUs not available for testing multi-gpu functionality")
    def test_main_multigpu(self):
        self._run_with_config({
            "args" : {
                "multi_gpu" :2
            },
            "config" : {
                "training_chunk" : 10,
                "training_main_memory_chunk": 10000000,
                "min_len" : 1,
                "fork_length" : 0,
                "max_len" : 30,
                "context_length" : 10,
                "chunk_print_interval" : 100,
                "layers" : 2,
                "hidden_size" : 1000,
                "generations" : 3,
                "training_accuracy_threshold" : -1,
                "train_test_ratio" : 20,
                "model_type" : "LSTM",
                "tokenize_words" : False,
                "most_common_token_count" : 2000,
                "bidirectional_rnn" : False,
                "train_backwards" : True,
                "dense_layers" : 1,
                "dense_hidden_size" : 512,
                "secondary_training" : False,
                "simulated_frequency_optimization" : False,
                "randomize_training_order" : True,
                "uppercase_character_optimization" : True,
                "rare_character_optimization" : True,
                "rare_character_optimization_guessing" : True,
                "parallel_guessing" : False,
                "lower_probability_threshold" : 1e-7,
                "chunk_size_guesser" : 40000,
                "random_walk_seed_num" : 100000,
                "max_gpu_prediction_size" : 10000,
                "random_walk_seed_iterations" : 1,
                "no_end_word_cache" : True,
                "save_model_versioned" : True
            }
        })

    @unittest.skipIf(not RUN_SLOW_TESTS, "skipping slow tests")
    def test_main(self):
        self._run_with_config({
            "args" : {},
            "config" : {
                "training_chunk" : 10,
                "training_main_memory_chunk": 10000000,
                "min_len" : 1,
                "fork_length" : 0,
                "max_len" : 30,
                "context_length" : 10,
                "chunk_print_interval" : 100,
                "layers" : 2,
                "hidden_size" : 1000,
                "generations" : 3,
                "training_accuracy_threshold" : -1,
                "train_test_ratio" : 20,
                "model_type" : "LSTM",
                "tokenize_words" : False,
                "most_common_token_count" : 2000,
                "train_backwards" : True,
                "dense_layers" : 1,
                "dense_hidden_size" : 512,
                "secondary_training" : False,
                "simulated_frequency_optimization" : False,
                "randomize_training_order" : True,
                "uppercase_character_optimization" : True,
                "rare_character_optimization" : True,
                "rare_character_optimization_guessing" : True,
                "parallel_guessing" : False,
                "lower_probability_threshold" : 1e-7,
                "chunk_size_guesser" : 40000,
                "random_walk_seed_num" : 100000,
                "max_gpu_prediction_size" : 10000,
                "random_walk_seed_iterations" : 1,
                "no_end_word_cache" : True,
                "save_model_versioned" : True,
                "tensorboard" : True,
                "tensorboard_dir" : self.test_dir
            }
        })

    @unittest.skipIf(not RUN_SLOW_TESTS, "skipping slow tests")
    def test_main_no_tensorboard(self):
        self._run_with_config({
            "args" : {},
            "config" : {
                "training_chunk" : 10,
                "training_main_memory_chunk": 10000000,
                "min_len" : 1,
                "fork_length" : 0,
                "max_len" : 30,
                "context_length" : 10,
                "chunk_print_interval" : 100,
                "layers" : 2,
                "hidden_size" : 1000,
                "generations" : 3,
                "training_accuracy_threshold" : -1,
                "train_test_ratio" : 20,
                "model_type" : "LSTM",
                "tokenize_words" : False,
                "most_common_token_count" : 2000,
                "train_backwards" : True,
                "dense_layers" : 1,
                "dense_hidden_size" : 512,
                "secondary_training" : False,
                "simulated_frequency_optimization" : False,
                "randomize_training_order" : True,
                "uppercase_character_optimization" : True,
                "rare_character_optimization" : True,
                "rare_character_optimization_guessing" : True,
                "parallel_guessing" : False,
                "lower_probability_threshold" : 1e-7,
                "chunk_size_guesser" : 40000,
                "random_walk_seed_num" : 100000,
                "max_gpu_prediction_size" : 10000,
                "random_walk_seed_iterations" : 1,
                "no_end_word_cache" : True,
                "save_model_versioned" : True,
                "tensorboard" : False,
                "tensorboard_dir" : self.test_dir
            }
        })

    @unittest.skipIf(not RUN_SLOW_TESTS, "skipping slow tests")
    def test_main_probability_steps(self):
        self._run_with_config({
            "args" : {},
            "config" : {
                "training_chunk" : 10,
                "training_main_memory_chunk": 10000000,
                "min_len" : 1,
                "fork_length" : 0,
                "max_len" : 30,
                "context_length" : 10,
                "chunk_print_interval" : 100,
                "layers" : 2,
                "hidden_size" : 1000,
                "generations" : 3,
                "training_accuracy_threshold" : -1,
                "train_test_ratio" : 20,
                "model_type" : "LSTM",
                "tokenize_words" : False,
                "most_common_token_count" : 2000,
                "train_backwards" : True,
                "dense_layers" : 1,
                "dense_hidden_size" : 512,
                "secondary_training" : False,
                "simulated_frequency_optimization" : False,
                "randomize_training_order" : True,
                "uppercase_character_optimization" : True,
                "rare_character_optimization" : True,
                "rare_character_optimization_guessing" : True,
                "parallel_guessing" : False,
                "lower_probability_threshold" : 1e-7,
                "chunk_size_guesser" : 40000,
                "random_walk_seed_num" : 100000,
                "max_gpu_prediction_size" : 10000,
                "random_walk_seed_iterations" : 1,
                "no_end_word_cache" : True,
                "save_model_versioned" : True,
                "tensorboard" : False,
                "tensorboard_dir" : self.test_dir,
                "probability_steps" : [
                    1e-1, 1e-2, 1e-3, 1e-4, 1e-5, 1e-6 ]
            }
        })

    @unittest.skipIf(not RUN_SLOW_TESTS, "skipping slow tests")
    def test_main_convolutional(self):
        self._run_with_config({
            "args" : {},
            "config" : {
                "training_chunk" : 10,
                "training_main_memory_chunk": 10000000,
                "min_len" : 1,
                "fork_length" : 0,
                "max_len" : 30,
                "context_length" : 10,
                "chunk_print_interval" : 100,
                "layers" : 2,
                "hidden_size" : 1000,
                "generations" : 3,
                "training_accuracy_threshold" : -1,
                "train_test_ratio" : 20,
                "model_type" : "Conv1D",
                "tokenize_words" : False,
                "most_common_token_count" : 2000,
                "train_backwards" : True,
                "dense_layers" : 1,
                "dense_hidden_size" : 512,
                "secondary_training" : False,
                "simulated_frequency_optimization" : False,
                "randomize_training_order" : True,
                "uppercase_character_optimization" : True,
                "rare_character_optimization" : True,
                "rare_character_optimization_guessing" : True,
                "parallel_guessing" : False,
                "lower_probability_threshold" : 1e-7,
                "chunk_size_guesser" : 40000,
                "random_walk_seed_num" : 100000,
                "max_gpu_prediction_size" : 10000,
                "random_walk_seed_iterations" : 1,
                "no_end_word_cache" : True,
                "save_model_versioned" : True,
                "tensorboard" : False,
                "tensorboard_dir" : self.test_dir
            }
        })

    @unittest.skipIf(not RUN_SLOW_TESTS, "skipping slow tests")
    def test_many_to_many(self):
        self._run_with_config({
            "args": {},
            "config": {
                "training_chunk": 10,
                "training_main_memory_chunk": 10000000,
                "min_len": 1,
                "fork_length": 0,
                "max_len": 30,
                "context_length": 20,
                "chunk_print_interval": 100,
                "layers": 2,
                "hidden_size": 32,
                "generations": 5,
                "training_accuracy_threshold": -1,
                "train_test_ratio": 10,
                "model_type": "LSTM",
                "tokenize_words": False,
                "most_common_token_count": 2000,
                "sequence_model" : "many_to_many",
                "bidirectional_rnn": False,
                "train_backwards": True,

                "dense_layers": 1,
                "dense_hidden_size": 512,
                "secondary_training": False,
                "simulated_frequency_optimization": False,

                "randomize_training_order": False,
                "uppercase_character_optimization": False,
                "rare_character_optimization": False,

                "rare_character_optimization_guessing": False,
                "parallel_guessing": False,
                "lower_probability_threshold": 1e-7,
                "chunk_size_guesser": 40000,
                "random_walk_seed_num": 100000,
                "max_gpu_prediction_size": 10000,
                "random_walk_seed_iterations": 1,
                "no_end_word_cache": True,
                "save_model_versioned": False,
                "early_stopping": False,
                "embedding_layer": True,
                "embedding_size": 8,
                "tensorboard": False
            }
        })


if __name__ == '__main__':
    unittest.main()<|MERGE_RESOLUTION|>--- conflicted
+++ resolved
@@ -898,79 +898,6 @@
 aaa	0.0625
 """, ostream.getvalue())
 
-<<<<<<< HEAD
-    def test_guesser_small_chunk_tokenized(self):
-        tokens = ['ab']
-        config = Mock()
-        config.char_bag = 'ab\n'
-        config.most_common_token_count = len(tokens)
-        config.uppercase_character_optimization = False
-        config.rare_character_optimization = False
-        config.get_intermediate_info = MagicMock(return_value = tokens)
-        config.context_length = 3
-        config.min_len = 3
-        config.max_len = 3
-        config.relevel_not_match_passwords = True
-        config.chunk_size_guesser = 2
-        config.guess_serialization_method = 'human'
-        config.enforced_policy = 'basic'
-        config.max_gpu_prediction_size = 1
-        config.lower_probability_threshold = 1e-20
-        config.tokenize_words = True
-        guesser, ostream = self.make(config, [0.3, 0.2, 0.1, 0.4])
-        guesser.guess()
-        expected = {
-            'aaa': 0.03125,
-            'aab': 0.09375,
-            'aba': 0.075,
-            'abb': 0.3,
-            'baa': 0.0625,
-            'bab': 0.1875,
-            'bba': 0.05,
-            'bbb': 0.2
-        }
-        ostream.seek(0)
-        actual = list(csv.reader(ostream, delimiter = '\t'))
-        self.assertEqual(len(actual), 8)
-        for row in actual:
-            self.assertAlmostEqual(float(row[1]), expected[row[0]])
-
-    def test_guesser_larger_tokenized(self):
-        tokens = ['ab', 'bbb', 'abb']
-        config = Mock()
-        config.char_bag = 'ab\n'
-        config.most_common_token_count = len(tokens)
-        config.uppercase_character_optimization = False
-        config.rare_character_optimization = False
-        config.get_intermediate_info = MagicMock(return_value = tokens)
-        config.context_length = 3
-        config.min_len = 3
-        config.max_len = 5
-        config.relevel_not_match_passwords = True
-        config.chunk_size_guesser = 2
-        config.guess_serialization_method = 'human'
-        config.enforced_policy = 'basic'
-        config.max_gpu_prediction_size = 1
-        config.lower_probability_threshold = 1e-20
-        config.tokenize_words = True
-        guesser, ostream = self.make(config, [0.25, 0.10, 0.05, 0.3, 0.1, 0.2])
-        guesser.guess()
-        expected = {
-            'abbbb': 0.005602241,
-            'bba': 0.007535322,
-            'bbbbb': 0.011204482
-        }
-        ostream.seek(0)
-        actual = list(csv.reader(ostream, delimiter = '\t'))
-        total_prob = 0
-        for row in actual:
-            if row[0] in expected:
-                self.assertAlmostEqual(float(row[1]), expected[row[0]])
-            total_prob += float(row[1])
-        self.assertEqual(len(actual), 56)
-
-=======
->>>>>>> ce586f4d
     def test_guesser_bigger_rare_c(self):
         with tempfile.NamedTemporaryFile(dir=TMPDIR) as intermediatef:
             config = pwd_guess.ModelDefaults(
@@ -1110,25 +1037,6 @@
             # This example is fairly sensitive to floating point rounding error
             # The GPU also computes at a rounding error higher than the original
             # computation
-<<<<<<< HEAD
-            gfile_lines = gfile.read().splitlines()
-            self.assertEqual(gfile_lines[0], "Total count: 8")
-
-            line2_elements = gfile_lines[1].split("\t")
-            self.assertEqual(line2_elements[0], "abb")
-            self.assertAlmostEqual(float(line2_elements[1]), 0.144)
-            self.assertEqual(line2_elements[2], "1")
-
-            line3_elements = gfile_lines[2].split("\t")
-            self.assertEqual(line3_elements[0], "aab")
-            self.assertAlmostEqual(float(line3_elements[1]), 0.096)
-            self.assertEqual(line3_elements[2], "4")
-
-            line4_elements = gfile_lines[3].split("\t")
-            self.assertEqual(line4_elements[0], "aaa")
-            self.assertAlmostEqual(float(line4_elements[1]), 0.064)
-            self.assertEqual(line4_elements[2], "7")
-=======
             EXPECTED_VALUES = [
                 ('abb', 0.144, 1), ('aab', 0.096, 4), ('aaa', 0.064, 7)]
 
@@ -1141,7 +1049,6 @@
                     self.assertEqual(pwd, expected_pwd)
                     self.assertAlmostEqual(float(prob), expected_prob)
                     self.assertEqual(int(guess_number), expected_guessnum)
->>>>>>> ce586f4d
 
     def test_do_guessing(self):
         config = pwd_guess.ModelDefaults(
@@ -1654,12 +1561,8 @@
                     pwd, prob, gn, *_ = row
                     prob = float(prob)
                     self.assertTrue(pwd == 'aaa' or pwd == 'bbb')
-<<<<<<< HEAD
-                    self.assertAlmostEqual(float(prob), 0.008 if pwd == 'aaa' else 0.512)
-=======
                     self.assertAlmostEqual(
                         prob, 0.008 if pwd == 'aaa' else 0.512)
->>>>>>> ce586f4d
                     self.assertAlmostEqual(
                         float(gn), 8 if pwd == 'aaa' else 1, delta = 2)
 
@@ -1707,11 +1610,6 @@
                     pwd, prob, gn, *_ = row
                     prob = float(prob)
                     self.assertTrue(pwd == 'aaaa' or pwd == 'bbbBa')
-<<<<<<< HEAD
-                    self.assertAlmostEqual(
-                        float(prob), 0.00016384 if pwd == 'aaaa' else 0.0016777216)
-=======
->>>>>>> ce586f4d
                     self.assertAlmostEqual(
                         prob, 0.00016384 if pwd == 'aaaa' else 0.0016777216)
                     self.assertAlmostEqual(
@@ -1896,11 +1794,6 @@
                 for row in reader:
                     pwd, prob, gn, *_ = row
                     self.assertTrue(pwd == 'aAaa' or pwd == 'bbbBa')
-<<<<<<< HEAD
-                    self.assertAlmostEqual(
-                        float(prob), float('4.096e-05') if pwd == 'aAaa' else 0.0016777216)
-=======
->>>>>>> ce586f4d
                     self.assertAlmostEqual(
                         float(prob),
                         4.096e-05 if pwd == 'aAaa' else 0.0016777216)
